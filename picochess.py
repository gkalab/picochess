--- conflicted
+++ resolved
@@ -215,14 +215,6 @@
             DisplayMsg.show(Message.GAME_ENDS(result=result, play_mode=play_mode, game=game.copy(), custom_fen=custom_fen))
             return False
 
-<<<<<<< HEAD
-    def process_fen(fen):
-        nonlocal last_computer_fen
-        nonlocal game
-        nonlocal legal_fens
-        if fen in legal_fens:
-            # Check if we have to undo a previous move (sliding)
-=======
     def user_move(move):
         logging.debug('user move [%s]', move)
         if move not in game.legal_moves:
@@ -242,39 +234,10 @@
 
         # Check if we have to undo a previous move (sliding)
         elif fen in last_legal_fens:
->>>>>>> 4118c0ce
             if interaction_mode == Mode.NORMAL:
                 if (play_mode == PlayMode.USER_WHITE and game.turn == chess.BLACK) or \
                         (play_mode == PlayMode.USER_BLACK and game.turn == chess.WHITE):
                     stop_search()
-<<<<<<< HEAD
-                    if game.move_stack:
-                        game.pop()
-            time_control.add_inc(game.turn)
-
-            move = list(game.legal_moves)[legal_fens.index(fen)]
-            logging.debug('user move [%s]', move)
-            if move not in game.legal_moves:
-                logging.warning('Illegal move [%s]', move)
-            else:
-                result = chess.uci.BestMove(bestmove=move, ponder=None)
-                handle_move(result)
-
-        elif fen == last_computer_fen:  # Player had done the computer move on the board
-            last_computer_fen = None
-            if interaction_mode in (Mode.NORMAL, Mode.REMOTE):
-                if check_game_state(game, play_mode):
-                    # finally reset all alternative moves see: handle_move()
-                    nonlocal searchmoves
-                    searchmoves.reset()
-                    time_control.add_inc(not game.turn)
-                    DisplayMsg.show(Message.COMPUTER_MOVE_DONE_ON_BOARD())
-                    if time_control.mode != TimeMode.FIXED:
-                        start_clock(wait=not args.disable_ok_message)
-            else:
-                logging.warning('wrong interaction mode {} for fen {}'.format(interaction_mode, fen))
-        else:  # Check if this is a previous legal position and allow user to restart from this position
-=======
                     game.pop()
                     logging.debug("User move in computer turn, reverting to: " + game.board_fen())
                 elif last_computer_fen:
@@ -335,31 +298,11 @@
 
         # Check if this is a previous legal position and allow user to restart from this position
         else:
->>>>>>> 4118c0ce
             game_history = copy.deepcopy(game)
             if last_computer_fen:
                 game_history.pop()
             while game_history.move_stack:
                 game_history.pop()
-<<<<<<< HEAD
-                if (play_mode == PlayMode.USER_WHITE and game_history.turn == chess.WHITE) \
-                        or (play_mode == PlayMode.USER_BLACK and game_history.turn == chess.BLACK) \
-                        or interaction_mode in (Mode.OBSERVE, Mode.KIBITZ, Mode.REMOTE, Mode.ANALYSIS):
-                    if game_history.board_fen() == fen:
-                        logging.debug("Legal Fens root       : {}".format(legal_fens.root))
-                        logging.debug("Current game FEN      : {}".format(game.fen()))
-                        logging.debug("Undoing game until FEN: {}".format(fen))
-                        stop_search()
-                        while len(game_history.move_stack) < len(game.move_stack):
-                            game.pop()
-                        if interaction_mode == Mode.ANALYSIS or interaction_mode == Mode.KIBITZ:
-                            analyse(game)
-                        if interaction_mode == Mode.OBSERVE or interaction_mode == Mode.REMOTE:
-                            observe(game, time_control)
-                        DisplayMsg.show(Message.USER_TAKE_BACK())
-                        legal_fens = compute_legal_fens(game)
-                        break
-=======
                 if game_history.board_fen() == fen:
                     logging.debug("Current game FEN      : {}".format(game.fen()))
                     logging.debug("Undoing game until FEN: {}".format(fen))
@@ -386,31 +329,18 @@
                     start_clock()
                     DisplayMsg.show(Message.USER_TAKE_BACK())
                     break
->>>>>>> 4118c0ce
 
     def set_wait_state():
         if interaction_mode == Mode.NORMAL:
             nonlocal play_mode
             play_mode = PlayMode.USER_WHITE if game.turn == chess.WHITE else PlayMode.USER_BLACK
 
-<<<<<<< HEAD
-    def handle_move(result, wait=False):
-        nonlocal last_computer_fen
-        nonlocal searchmoves
-        nonlocal game
-        move = result.bestmove
-        fen = game.fen()
-        turn = game.turn
-        game.push(move)
-        last_computer_fen = None
-=======
     def handle_move(move, ponder=None, inbook=False):
         nonlocal game
         nonlocal last_computer_fen
         nonlocal searchmoves
         fen = game.fen()
         turn = game.turn
->>>>>>> 4118c0ce
 
         # clock must be stoped BEFORE the "book_move" event cause SetNRun resets the clock display
         if interaction_mode == Mode.NORMAL:
@@ -420,36 +350,6 @@
         elif interaction_mode == Mode.ANALYSIS or interaction_mode == Mode.KIBITZ:
             stop_search()
 
-<<<<<<< HEAD
-        if interaction_mode == Mode.NORMAL:
-            # If UserMove: reset all alternative moves
-            # If ComputerMove: disallow this move, and finally reset all if DONE_ON_BOARD event @see: process_fen()
-            if (play_mode == PlayMode.USER_WHITE and game.turn == chess.WHITE)\
-                    or (play_mode == PlayMode.USER_BLACK and game.turn == chess.BLACK):
-                last_computer_fen = game.board_fen()
-                searchmoves.add(move)
-                text = Message.COMPUTER_MOVE(result=result, fen=fen, turn=turn, game=game.copy(),
-                                             time_control=time_control, wait=wait)
-                DisplayMsg.show(text)
-            else:
-                searchmoves.reset()
-                DisplayMsg.show(Message.USER_MOVE(move=move, fen=fen, turn=turn, game=game.copy()))
-                if check_game_state(game, play_mode):
-                    think(game, time_control, wait=not args.disable_ok_message)
-
-        elif interaction_mode == Mode.REMOTE:
-            # If UserMove: reset all alternative moves
-            # If Remote Move: same process as for computer move above
-            if (play_mode == PlayMode.USER_WHITE and game.turn == chess.WHITE)\
-                    or (play_mode == PlayMode.USER_BLACK and game.turn == chess.BLACK):
-                last_computer_fen = game.board_fen()
-                searchmoves.add(move)
-                text = Message.COMPUTER_MOVE(result=result, fen=fen, turn=turn, game=game.copy(),
-                                             time_control=time_control, wait=wait)
-                DisplayMsg.show(text)
-            else:
-                searchmoves.reset()
-=======
         # engine or remote move
         if (interaction_mode == Mode.NORMAL or interaction_mode == Mode.REMOTE) and \
                 ((play_mode == PlayMode.USER_WHITE and game.turn == chess.BLACK) or
@@ -467,29 +367,11 @@
             last_computer_fen = None
             game.push(move)
             if inbook:
->>>>>>> 4118c0ce
                 DisplayMsg.show(Message.USER_MOVE(move=move, fen=fen, turn=turn, game=game.copy()))
                 DisplayMsg.show(Message.BOOK_MOVE(result=event.result))
             searchmoves.reset()
             if interaction_mode == Mode.NORMAL:
                 if check_game_state(game, play_mode):
-<<<<<<< HEAD
-                    observe(game, time_control)
-
-        elif interaction_mode == Mode.OBSERVE:
-            DisplayMsg.show(Message.REVIEW_MOVE(move=move, fen=fen, turn=turn, game=game.copy(), mode=interaction_mode))
-            if check_game_state(game, play_mode):
-                observe(game, time_control)
-
-        elif interaction_mode == Mode.ANALYSIS or interaction_mode == Mode.KIBITZ:
-            DisplayMsg.show(Message.REVIEW_MOVE(move=move, fen=fen, turn=turn, game=game.copy(), mode=interaction_mode))
-            if check_game_state(game, play_mode):
-                analyse(game)
-
-        if check_game_state(game, play_mode):
-            nonlocal legal_fens
-            legal_fens = compute_legal_fens(game)
-=======
                     think(game, time_control)
                 text = Message.USER_MOVE(move=move, fen=fen, turn=turn, game=game.copy())
             elif interaction_mode == Mode.REMOTE:
@@ -505,7 +387,6 @@
                     analyse(game)
                 text = Message.REVIEW_MOVE(move=move, fen=fen, turn=turn, game=game.copy(), mode=interaction_mode)
             DisplayMsg.show(text)
->>>>>>> 4118c0ce
 
     # Enable garbage collection - needed for engine swapping as objects orphaned
     gc.enable()
@@ -776,12 +657,7 @@
                         if game.is_game_over() or game_declared:
                             custom_fen = getattr(game, 'custom_fen', None)
                             DisplayMsg.show(Message.GAME_ENDS(result=GameResult.ABORT, play_mode=play_mode,
-<<<<<<< HEAD
                                                               game=game.copy(), custom_fen=custom_fen))
-                            wait=True
-=======
-                                                              game=copy.deepcopy(game), custom_fen=custom_fen))
->>>>>>> 4118c0ce
                     game = chess.Board(event.fen, event.uci960)
                     game.custom_fen = event.fen
                     legal_fens = compute_legal_fens(game)
@@ -858,12 +734,7 @@
                         if not (game.is_game_over() or game_declared):
                             custom_fen = getattr(game, 'custom_fen', None)
                             DisplayMsg.show(Message.GAME_ENDS(result=GameResult.ABORT, play_mode=play_mode,
-<<<<<<< HEAD
-                                                              game=game.copy(), custom_fen=custom_fen))
-                            wait=True
-=======
-                                                              game=copy.deepcopy(game), custom_fen=custom_fen))
->>>>>>> 4118c0ce
+
                         game = chess.Board()
                     legal_fens = compute_legal_fens(game)
                     last_legal_fens = []
@@ -888,21 +759,12 @@
 
                 if case(EventApi.REMOTE_MOVE):
                     if interaction_mode == Mode.REMOTE:
-<<<<<<< HEAD
-                        result = chess.uci.BestMove(bestmove=chess.Move.from_uci(event.move), ponder=None)
-                        handle_move(result)
-                    break
-
-                if case(EventApi.BEST_MOVE):
-                    handle_move(event.result, event.inbook)
-=======
                         handle_move(move=chess.Move.from_uci(event.move))
                         legal_fens = compute_legal_fens(game)
                     break
 
                 if case(EventApi.BEST_MOVE):
                     handle_move(move=event.result.bestmove, ponder=event.result.ponder, inbook=event.inbook)
->>>>>>> 4118c0ce
                     break
 
                 if case(EventApi.NEW_PV):
