#!/usr/bin/env python3

# Copyright (C) 2013-2017 Jean-Francois Romang (jromang@posteo.de)
#                         Shivkumar Shivaji ()
#                         Jürgen Précour (LocutusOfPenguin@posteo.de)
#
# This program is free software: you can redistribute it and/or modify
# it under the terms of the GNU General Public License as published by
# the Free Software Foundation, either version 3 of the License, or
# (at your option) any later version.
#
# This program is distributed in the hope that it will be useful,
# but WITHOUT ANY WARRANTY; without even the implied warranty of
# MERCHANTABILITY or FITNESS FOR A PARTICULAR PURPOSE. See the
# GNU General Public License for more details.
#
# You should have received a copy of the GNU General Public License
# along with this program. If not, see <http://www.gnu.org/licenses/>.

import sys
import os

import configargparse
import chess
import chess.polyglot
import chess.uci
import threading
import copy
import gc

from engine import UciEngine, read_engine_ini

from timecontrol import TimeControl
from utilities import get_location, update_picochess, get_opening_books, shutdown, reboot
from utilities import Observable, DisplayMsg, version, switch, evt_queue
import logging
import time
import queue
from dgt.api import Message, Event, EventApi
from dgt.util import GameResult, TimeMode, Mode, PlayMode
from pgn import Emailer, PgnDisplay
from server import WebServer

from dgt.hw import DgtHw
from dgt.pi import DgtPi
from dgt.display import DgtDisplay
from dgt.board import DgtBoard
from dgt.translate import DgtTranslate
from dgt.menu import DgtMenu
from dispatcher import Dispatcher

from logging.handlers import RotatingFileHandler
from configobj import ConfigObj


class AlternativeMover:
    def __init__(self):
        self.excludemoves = set()

    def all(self, game: chess.Board):
        """Get all remaining legal moves from game position."""
        searchmoves = set(game.legal_moves) - self.excludemoves
        if not searchmoves:
            self.reset()
            return set(game.legal_moves)
        return searchmoves

    def book(self, bookreader, game_copy: chess.Board):
        """Get a BookMove or None from game position."""
        try:
            choice = bookreader.weighted_choice(game_copy, self.excludemoves)
        except IndexError:
            return None

        book_move = choice.move()
        self.add(book_move)
        game_copy.push(book_move)
        try:
            choice = bookreader.weighted_choice(game_copy)
            book_ponder = choice.move()
        except IndexError:
            book_ponder = None
        return chess.uci.BestMove(book_move, book_ponder)

    def add(self, move):
        """Add move to the excluded move list."""
        self.excludemoves.add(move)

    def reset(self):
        """Reset the exclude move list."""
        self.excludemoves = set()


def main():

    def display_ip_info():
        """Fire an IP_INFO message with the IP adr."""
        location, ext_ip, int_ip = get_location()
        info = {'location': location, 'ext_ip': ext_ip, 'int_ip': int_ip, 'version': version}
        DisplayMsg.show(Message.IP_INFO(info=info))

    def expired_fen_timer():
        """Handle times up for an unhandled fen string send from board."""
        nonlocal fen_timer_running
        fen_timer_running = False
        if error_fen:
            logging.info('wrong fen {} for 3secs'.format(error_fen))
            DisplayMsg.show(Message.WRONG_FEN())
            DisplayMsg.show(Message.EXIT_MENU())

    def stop_fen_timer():
        """Stop the fen timer cause another fen string been send."""
        nonlocal fen_timer_running
        nonlocal fen_timer
        if fen_timer_running:
            fen_timer.cancel()
            fen_timer.join()
            fen_timer_running = False

    def start_fen_timer():
        """Start the fen timer in case an unhandled fen string been received from board."""
        nonlocal fen_timer_running
        nonlocal fen_timer
        fen_timer = threading.Timer(3, expired_fen_timer)
        fen_timer.start()
        fen_timer_running = True

    def compute_legal_fens(game_copy: chess.Board):
        """
        Compute a list of legal FENs for the given game.

        :param game_copy: The game
        :return: A list of legal FENs
        """
        fens = []
        for move in game_copy.legal_moves:
            game_copy.push(move)
            fens.append(game_copy.board_fen())
            game_copy.pop()
        return fens

    def think(game: chess.Board, timec: TimeControl, msg: Message):
        """
        Start a new search on the current game.
        If a move is found in the opening book, fire an event in a few seconds.
        """
        start_clock()
        DisplayMsg.show(msg)
        book_res = searchmoves.book(bookreader, game.copy())
        if book_res:
            Observable.fire(Event.BEST_MOVE(move=book_res.bestmove, ponder=book_res.ponder, inbook=True))
        else:
            while not engine.is_waiting():
                time.sleep(0.1)
                logging.warning('engine is still not waiting')
            engine.position(copy.deepcopy(game))
            uci_dict = timec.uci()
            uci_dict['searchmoves'] = searchmoves.all(game)
            engine.go(uci_dict)

    def analyse(game: chess.Board, msg: Message):
        """Start a new ponder search on the current game."""
        engine.position(copy.deepcopy(game))
        engine.ponder()
        DisplayMsg.show(msg)

    def observe(game: chess.Board, msg: Message):
        """Start a new ponder search on the current game."""
        start_clock()
        analyse(game, msg)

    def stop_search_and_clock():
        """depending on the interaction mode stop search and clock."""
        if interaction_mode == Mode.NORMAL:
            stop_clock()
            if not engine.is_waiting():
                stop_search()
        elif interaction_mode in (Mode.REMOTE, Mode.OBSERVE):
            stop_clock()
            stop_search()
        elif interaction_mode in (Mode.ANALYSIS, Mode.KIBITZ, Mode.PONDER):
            stop_search()

    def stop_search():
        """Stop current search."""
        engine.stop()

    def stop_clock():
        """Stop the clock."""
        if interaction_mode in (Mode.NORMAL, Mode.OBSERVE, Mode.REMOTE):
            time_control.stop()
            DisplayMsg.show(Message.CLOCK_STOP(devs={'ser', 'i2c', 'web'}))
        else:
            logging.warning('wrong function call! mode: {}'.format(interaction_mode))

    def start_clock():
        """Start the clock."""
        if interaction_mode in (Mode.NORMAL, Mode.OBSERVE, Mode.REMOTE):
            time_control.start(game.turn)
            tc_init = time_control.get_parameters()
            DisplayMsg.show(Message.CLOCK_START(turn=game.turn, tc_init=tc_init, devs={'ser', 'i2c', 'web'}))
        else:
            logging.warning('wrong function call! mode: {}'.format(interaction_mode))

    def check_game_state(game: chess.Board, play_mode: PlayMode):
        """
        Check if the game has ended or not ; it also sends Message to Displays if the game has ended.

        :param game:
        :param play_mode:
        :return: True is the game continues, False if it has ended
        """
        result = None
        if game.is_stalemate():
            result = GameResult.STALEMATE
        if game.is_insufficient_material():
            result = GameResult.INSUFFICIENT_MATERIAL
        if game.is_seventyfive_moves():
            result = GameResult.SEVENTYFIVE_MOVES
        if game.is_fivefold_repetition():
            result = GameResult.FIVEFOLD_REPETITION
        if game.is_checkmate():
            result = GameResult.MATE

        if result is None:
            return True
        else:
            DisplayMsg.show(Message.GAME_ENDS(result=result, play_mode=play_mode, game=game.copy()))
            return False

    def user_move(move: chess.Move):
        """Handle an user move."""
        nonlocal game
        nonlocal done_move
        nonlocal done_computer_fen

        logging.debug('user move [%s]', move)
        if move not in game.legal_moves:
            logging.warning('illegal move [%s]', move)
        else:
            stop_search_and_clock()

            done_computer_fen = None
            done_move = chess.Move.null()
            fen = game.fen()
            turn = game.turn
            game.push(move)
            searchmoves.reset()
            if interaction_mode == Mode.NORMAL:
                msg = Message.USER_MOVE_DONE(move=move, fen=fen, turn=turn, game=game.copy())
                if check_game_state(game, play_mode):
                    think(game, time_control, msg)
                else:
                    DisplayMsg.show(msg)
            elif interaction_mode == Mode.REMOTE:
                msg = Message.USER_MOVE_DONE(move=move, fen=fen, turn=turn, game=game.copy())
                if check_game_state(game, play_mode):
                    observe(game, msg)
                else:
                    DisplayMsg.show(msg)
            elif interaction_mode == Mode.OBSERVE:
                msg = Message.REVIEW_MOVE_DONE(move=move, fen=fen, turn=turn, game=game.copy())
                if check_game_state(game, play_mode):
                    observe(game, msg)
                else:
                    DisplayMsg.show(msg)
            else:  # interaction_mode in (Mode.ANALYSIS, Mode.KIBITZ):
                msg = Message.REVIEW_MOVE_DONE(move=move, fen=fen, turn=turn, game=game.copy())
                if check_game_state(game, play_mode):
                    analyse(game, msg)
                else:
                    DisplayMsg.show(msg)

    def is_not_user_turn(turn):
        """Return if it is users turn (only valid in normal or remote mode)."""
        condition1 = (play_mode == PlayMode.USER_WHITE and turn == chess.BLACK)
        condition2 = (play_mode == PlayMode.USER_BLACK and turn == chess.WHITE)
        return condition1 or condition2

    def process_fen(fen: str):
        """Process given fen like doMove, undoMove, takebackPosition, handleSliding."""
        nonlocal last_legal_fens
        nonlocal searchmoves
        nonlocal legal_fens
        nonlocal game
        nonlocal done_move
        nonlocal done_computer_fen
        nonlocal error_fen

        handled_fen = True
        # Check for same position
        if fen == game.board_fen():
            logging.debug('Already in this fen: ' + fen)

        # Check if we have to undo a previous move (sliding)
        elif fen in last_legal_fens:
            if interaction_mode == Mode.NORMAL:
                if is_not_user_turn(game.turn):
                    stop_search()
                    game.pop()
                    logging.debug('user move in computer turn, reverting to: ' + game.board_fen())
                elif done_computer_fen:
                    done_computer_fen = None
                    done_move = chess.Move.null()
                    game.pop()
                    logging.debug('user move while computer move is displayed, reverting to: ' + game.board_fen())
                else:
                    handled_fen = False
                    logging.error("last_legal_fens not cleared: " + game.board_fen())
            elif interaction_mode == Mode.REMOTE:
                if is_not_user_turn(game.turn):
                    game.pop()
                    logging.debug('user move in remote turn, reverting to: ' + game.board_fen())
                elif done_computer_fen:
                    done_computer_fen = None
                    done_move = chess.Move.null()
                    game.pop()
                    logging.debug('user move while remote move is displayed, reverting to: ' + game.board_fen())
                else:
                    handled_fen = False
                    logging.error('last_legal_fens not cleared: ' + game.board_fen())
            else:
                game.pop()
                logging.debug('wrong color move -> sliding, reverting to: ' + game.board_fen())
            legal_moves = list(game.legal_moves)
            move = legal_moves[last_legal_fens.index(fen)]  # type: chess.Move
            user_move(move)
            if interaction_mode in (Mode.NORMAL, Mode.REMOTE):
                legal_fens = []
            else:
                legal_fens = compute_legal_fens(game.copy())

        # legal move
        elif fen in legal_fens:
            time_control.add_inc(game.turn)
            legal_moves = list(game.legal_moves)
            move = legal_moves[legal_fens.index(fen)]  # type: chess.Move
            user_move(move)
            last_legal_fens = legal_fens
            if interaction_mode in (Mode.NORMAL, Mode.REMOTE):
                legal_fens = []
            else:
                legal_fens = compute_legal_fens(game.copy())

        # Player had done the computer or remote move on the board
        elif fen == done_computer_fen:
            assert interaction_mode in (Mode.NORMAL, Mode.REMOTE), 'wrong mode: %s' % interaction_mode
            game.push(done_move)
            done_computer_fen = None
            done_move = chess.Move.null()
            if check_game_state(game, play_mode):
                searchmoves.reset()
                time_control.add_inc(not game.turn)
                if time_control.mode != TimeMode.FIXED:
                    start_clock()
                DisplayMsg.show(Message.COMPUTER_MOVE_DONE())
                legal_fens = compute_legal_fens(game.copy())
            else:
                legal_fens = []
            last_legal_fens = []

        # Check if this is a previous legal position and allow user to restart from this position
        else:
            handled_fen = False
            game_history = copy.deepcopy(game)
            while game_history.move_stack:
                game_history.pop()
                if game_history.board_fen() == fen:
                    handled_fen = True
                    logging.debug("current game fen      : {}".format(game.fen()))
                    logging.debug("undoing game until fen: {}".format(fen))
                    stop_search_and_clock()
                    while len(game_history.move_stack) < len(game.move_stack):
                        game.pop()
                    done_computer_fen = None
                    done_move = chess.Move.null()
                    last_legal_fens = []
                    msg = Message.TAKE_BACK(game=game.copy())
                    msg_send = False
                    if interaction_mode in (Mode.NORMAL, Mode.REMOTE) and is_not_user_turn(game_history.turn):
                        legal_fens = []
                        if interaction_mode == Mode.NORMAL:
                            searchmoves.reset()
                            if check_game_state(game, play_mode):
                                msg_send = True
                                think(game, time_control, msg)
                    else:
                        legal_fens = compute_legal_fens(game.copy())

                    if interaction_mode == Mode.NORMAL:
                        pass
                    elif interaction_mode in (Mode.OBSERVE, Mode.REMOTE):
                        msg_send = True
                        analyse(game, msg)
                    elif interaction_mode in (Mode.ANALYSIS, Mode.KIBITZ, Mode.PONDER):
                        msg_send = True
                        analyse(game, msg)
                    if not msg_send:
                        DisplayMsg.show(msg)
                    break
        # doing issue #152
        logging.debug('fen: {} result: {}'.format(fen, handled_fen))
        stop_fen_timer()
        if handled_fen:
            error_fen = None
        else:
            error_fen = fen
            start_fen_timer()

    def set_wait_state(msg: Message, start_search=True):
        """Enter engine waiting (normal mode) and maybe (by parameter) start pondering."""
        if interaction_mode == Mode.NORMAL:
            nonlocal play_mode
            play_mode = PlayMode.USER_WHITE if game.turn == chess.WHITE else PlayMode.USER_BLACK
        if start_search:
            # Go back to analysing or observing
            if interaction_mode in (Mode.ANALYSIS, Mode.KIBITZ, Mode.PONDER):
                analyse(game, msg)
                return
            if interaction_mode in (Mode.OBSERVE, Mode.REMOTE):
                # observe(game)  # dont want to autostart the clock => we are in newgame situation
                analyse(game, msg)
                return
        DisplayMsg.show(msg)
        stop_fen_timer()

    def transfer_time(time_list: list):
        """Transfer the time list to a TimeControl Object and a Text Object."""
        def _num(time_str):
            try:
                return int(time_str)
            except ValueError:
                return 1

        if len(time_list) == 1:
            fixed = _num(time_list[0])
            timec = TimeControl(TimeMode.FIXED, fixed=fixed)
            textc = dgttranslate.text('B00_tc_fixed', '{:2d}'.format(fixed))
        elif len(time_list) == 2:
            blitz = _num(time_list[0])
            fisch = _num(time_list[1])
            if fisch == 0:
                timec = TimeControl(TimeMode.BLITZ, blitz=blitz)
                textc = dgttranslate.text('B00_tc_blitz', '{:2d}'.format(blitz))
            else:
                timec = TimeControl(TimeMode.FISCHER, blitz=blitz, fischer=fisch)
                textc = dgttranslate.text('B00_tc_fisch', '{:2d} {:2d}'.format(blitz, fisch))
        else:
            timec = TimeControl(TimeMode.BLITZ, blitz=5)
            textc = dgttranslate.text('B00_tc_blitz', ' 5')
        return timec, textc

    def get_engine_level_dict(engine_level):
        """Transfer an engine level to its level_dict plus an index."""
        from engine import get_installed_engines

        installed_engines = get_installed_engines(engine.get_shell(), engine.get_file())
        for index in range(0, len(installed_engines)):
            eng = installed_engines[index]
            if eng['file'] == engine.get_file():
                level_list = sorted(eng['level_dict'])
                try:
                    level_index = level_list.index(engine_level)
                    return eng['level_dict'][level_list[level_index]], level_index
                except ValueError:
                    break
        return {}, None

    # Enable garbage collection - needed for engine swapping as objects orphaned
    gc.enable()

    # Command line argument parsing
    parser = configargparse.ArgParser(default_config_files=[os.path.join(os.path.dirname(__file__), 'picochess.ini')])
    parser.add_argument('-e', '--engine', type=str, help="UCI engine executable path such as 'engines/armv7l/a-stockf'",
                        default=None)
    parser.add_argument('-el', '--engine-level', type=str, help='UCI engine level', default=None)
    parser.add_argument('-ers', '--engine-remote-server', type=str, help='adress of the remote engine server')
    parser.add_argument('-eru', '--engine-remote-user', type=str, help='username for the remote engine server')
    parser.add_argument('-erp', '--engine-remote-pass', type=str, help='password for the remote engine server')
    parser.add_argument('-erk', '--engine-remote-key', type=str, help='key file for the remote engine server')
    parser.add_argument('-erh', '--engine-remote-home', type=str, help='engine home path for the remote engine server',
                        default='/opt/picochess')
    parser.add_argument('-d', '--dgt-port', type=str,
                        help='enable dgt board on the given serial port such as /dev/ttyUSB0')
    parser.add_argument('-b', '--book', type=str, help="path of book such as 'books/b-flank.bin'",
                        default='books/h-varied.bin')
    parser.add_argument('-t', '--time', type=str, default='5 0',
                        help="Time settings <FixSec> or <StMin IncSec> like '10'(move) or '5 0'(game) '3 2'(fischer)")
    parser.add_argument('-norl', '--disable-revelation-leds', action='store_true', help='disable Revelation leds')
    parser.add_argument('-l', '--log-level', choices=['notset', 'debug', 'info', 'warning', 'error', 'critical'],
                        default='warning', help='logging level')
    parser.add_argument('-lf', '--log-file', type=str, help='log to the given file')
    parser.add_argument('-pf', '--pgn-file', type=str, help='pgn file used to store the games', default='games.pgn')
    parser.add_argument('-pu', '--pgn-user', type=str, help='user name for the pgn file', default=None)
    parser.add_argument('-w', '--web-server', dest='web_server_port', nargs='?', const=80, type=int, metavar='PORT',
                        help='launch web server')
    parser.add_argument('-m', '--email', type=str, help='email used to send pgn/log files', default=None)
    parser.add_argument('-ms', '--smtp-server', type=str, help='adress of email server', default=None)
    parser.add_argument('-mu', '--smtp-user', type=str, help='username for email server', default=None)
    parser.add_argument('-mp', '--smtp-pass', type=str, help='password for email server', default=None)
    parser.add_argument('-me', '--smtp-encryption', action='store_true',
                        help='use ssl encryption connection to email server')
    parser.add_argument('-mf', '--smtp-from', type=str, help='From email', default='no-reply@picochess.org')
    parser.add_argument('-mk', '--mailgun-key', type=str, help='key used to send emails via Mailgun Webservice',
                        default=None)
    parser.add_argument('-bc', '--beep-config', choices=['none', 'some', 'all'], help='sets standard beep config',
                        default='some')
    parser.add_argument('-bs', '--beep-some-level', type=int, default=0x03,
                        help='sets (some-)beep level from 0(=no beeps) to 15(=all beeps)')
    parser.add_argument('-uv', '--user-voice', type=str, help='voice for user', default='en:mute')
    parser.add_argument('-cv', '--computer-voice', type=str, help='voice for computer', default='en:mute')
    parser.add_argument('-u', '--enable-update', action='store_true', help='enable picochess updates')
    parser.add_argument('-ur', '--enable-update-reboot', action='store_true', help='reboot system after update')
    parser.add_argument('-nocm', '--disable-confirm-message', action='store_true', help='disable confirmation messages')
    parser.add_argument('-v', '--version', action='version', version='%(prog)s version {}'.format(version),
                        help='show current version', default=None)
    parser.add_argument('-pi', '--dgtpi', action='store_true', help='use the dgtpi hardware')
    parser.add_argument('-pt', '--ponder-interval', type=int, default=3, choices=range(1, 9),
                        help='how long each part of ponder display should be visible (default=3secs)')
    parser.add_argument('-lang', '--language', choices=['en', 'de', 'nl', 'fr', 'es', 'it'], default='en',
                        help='picochess language')
    parser.add_argument('-c', '--console', action='store_true', help='use console interface')

    args, unknown = parser.parse_known_args()

    engine_file = args.engine
    if engine_file is None:
        eng_ini = read_engine_ini()
        engine_file = eng_ini[0]['file']  # read the first engine filename and use it as standard

    # Enable logging
    if args.log_file:
        handler = RotatingFileHandler('logs' + os.sep + args.log_file, maxBytes=1024*1024, backupCount=9)
        logging.basicConfig(level=getattr(logging, args.log_level.upper()),
                            format='%(asctime)s.%(msecs)03d %(levelname)5s %(module)10s - %(funcName)s: %(message)s',
                            datefmt="%Y-%m-%d %H:%M:%S", handlers=[handler])
    logging.getLogger('chess.uci').setLevel(logging.INFO)  # don't want to get so many python-chess uci messages

    logging.debug('#'*20 + ' PicoChess v' + version + ' ' + '#'*20)
    # log the startup parameters but hide the password fields
    a_copy = copy.copy(vars(args))
    a_copy['mailgun_key'] = a_copy['smtp_pass'] = a_copy['engine_remote_key'] = a_copy['engine_remote_pass'] = '*****'
    logging.debug('startup parameters: {}'.format(a_copy))
    if unknown:
        logging.warning('invalid parameter given {}'.format(unknown))

    dgttranslate = DgtTranslate(args.beep_config, args.beep_some_level, args.language, version)
    dgtmenu = DgtMenu(args.disable_confirm_message, args.ponder_interval, dgttranslate)
    time_control, time_text = transfer_time(args.time.split())
    time_text.beep = False
    # The class dgtDisplay fires Event (Observable) & DispatchDgt (Dispatcher)
    DgtDisplay(dgttranslate, dgtmenu, time_control).start()

    # Create PicoTalker for speech output
    if args.user_voice or args.computer_voice:
        from talker.picotalker import PicoTalkerDisplay
        logging.debug("initializing PicoTalker [%s, %s]", str(args.user_voice), str(args.computer_voice))
        PicoTalkerDisplay(args.user_voice, args.computer_voice).start()
    else:
        logging.debug('PicoTalker disabled')

    dgtboard = DgtBoard(args.dgt_port, args.disable_revelation_leds, args.dgtpi)

    # Launch web server
    if args.web_server_port:
        WebServer(args.web_server_port, dgttranslate, dgtboard).start()

    if args.console:
        # Enable keyboard input and terminal display
        logging.debug('starting PicoChess in virtual mode')
    else:
        # Connect to DGT board
        logging.debug('starting PicoChess in board mode')
        if args.dgtpi:
            DgtPi(dgttranslate).start()
        DgtHw(dgttranslate, dgtboard).start()
    # The class Dispatcher sends DgtApi messages at the correct (delayed) time out
    Dispatcher().start()
    # Save to PGN
    emailer = Emailer(email=args.email, mailgun_key=args.mailgun_key)
    emailer.set_smtp(sserver=args.smtp_server, suser=args.smtp_user, spass=args.smtp_pass,
                     sencryption=args.smtp_encryption, sfrom=args.smtp_from)

    PgnDisplay('games' + os.sep + args.pgn_file, emailer).start()
    if args.pgn_user:
        user_name = args.pgn_user
    else:
        if args.email:
            user_name = args.email.split('@')[0]
        else:
            user_name = 'Player'

    # Update
    if args.enable_update:
        update_picochess(args.dgtpi, args.enable_update_reboot, dgttranslate)

    # Gentlemen, start your engines...
    engine = UciEngine(file=engine_file, hostname=args.engine_remote_server, username=args.engine_remote_user,
                       key_file=args.engine_remote_key, password=args.engine_remote_pass, home=args.engine_remote_home)
    try:
        engine_name = engine.get().name
    except AttributeError:
        logging.error('no engines started')
        time.sleep(3)
        DisplayMsg.show(Message.ENGINE_FAIL())
        time.sleep(2)
        sys.exit(-1)

    # Startup - internal
    game = chess.Board()  # Create the current game
    legal_fens = compute_legal_fens(game.copy())  # Compute the legal FENs
    all_books = get_opening_books()
    try:
        book_index = [book['file'] for book in all_books].index(args.book)
    except ValueError:
        logging.warning("selected book not present, defaulting to %s", all_books[7]['file'])
        book_index = 7
    bookreader = chess.polyglot.open_reader(all_books[book_index]['file'])
    searchmoves = AlternativeMover()
    interaction_mode = Mode.NORMAL
    play_mode = PlayMode.USER_WHITE  # @todo make it valid in Mode.REMOTE too!

    last_legal_fens = []
    done_computer_fen = None
    done_move = chess.Move.null()
    game_declared = False  # User declared resignation or draw

    args.engine_level = None if args.engine_level == 'None' else args.engine_level
    engine_opt, level_index = get_engine_level_dict(args.engine_level)
    engine.startup(engine_opt)

    # Startup - external
    if args.engine_level:
        level_text = dgttranslate.text('B00_level', args.engine_level)
        level_text.beep = False
    else:
        level_text = None
    DisplayMsg.show(Message.STARTUP_INFO(info={'interaction_mode': interaction_mode, 'play_mode': play_mode,
                                               'books': all_books, 'book_index': book_index, 'level_text': level_text,
                                               'time_control': time_control, 'time_text': time_text}))
    DisplayMsg.show(Message.ENGINE_STARTUP(shell=engine.get_shell(), file=engine.get_file(), level_index=level_index,
                                           has_levels=engine.has_levels(), has_960=engine.has_chess960()))
    DisplayMsg.show(Message.SYSTEM_INFO(info={'version': version, 'engine_name': engine_name, 'user_name': user_name}))

    ip_info_thread = threading.Timer(10, display_ip_info)  # give RaspberyPi 10sec time to startup its network devices
    ip_info_thread.start()

    fen_timer = threading.Timer(3, expired_fen_timer)
    fen_timer_running = False
    error_fen = None

    # Event loop
    logging.info('evt_queue ready')
    while True:
        try:
            event = evt_queue.get()
        except queue.Empty:
            pass
        else:
            logging.debug('received event from evt_queue: %s', event)
            for case in switch(event):
                if case(EventApi.FEN):
                    process_fen(event.fen)
                    break

                if case(EventApi.KEYBOARD_MOVE):
                    move = event.move
                    logging.debug('keyboard move [%s]', move)
                    if move not in game.legal_moves:
                        logging.warning('illegal move. fen: [%s]', game.fen())
                    else:
                        game_copy = game.copy()
                        game_copy.push(move)
                        fen = game_copy.board_fen()
                        DisplayMsg.show(Message.DGT_FEN(fen=fen, raw=False))
                    break

                if case(EventApi.LEVEL):
                    if event.options:
                        engine.startup(event.options, False)
                    DisplayMsg.show(Message.LEVEL(level_text=event.level_text, do_speak=bool(event.options)))
                    stop_fen_timer()
                    break

                if case(EventApi.NEW_ENGINE):
                    config = ConfigObj('picochess.ini')
                    config['engine'] = event.eng['file']
                    config.write()
                    old_file = engine.get_file()
                    engine_shutdown = True
                    # Stop the old engine cleanly
                    engine.stop()
                    # Closeout the engine process and threads
                    # The all return non-zero error codes, 0=success
                    if engine.quit():  # Ask nicely
                        if engine.terminate():  # If you won't go nicely....
                            if engine.kill():  # Right that does it!
                                logging.error('engine shutdown failure')
                                DisplayMsg.show(Message.ENGINE_FAIL())
                                engine_shutdown = False
                    if engine_shutdown:
                        # Load the new one and send args.
                        # Local engines only
                        engine_fallback = False
                        engine = UciEngine(event.eng['file'])
                        try:
                            engine_name = engine.get().name
                        except AttributeError:
                            # New engine failed to start, restart old engine
                            logging.error('new engine failed to start, reverting to {}'.format(old_file))
                            engine_fallback = True
                            event.options = {}  # Reset options. This will load the last(=strongest?) level
                            engine = UciEngine(old_file)
                            try:
                                engine_name = engine.get().name
                            except AttributeError:
                                # Help - old engine failed to restart. There is no engine
                                logging.error('no engines started')
                                DisplayMsg.show(Message.ENGINE_FAIL())
                                time.sleep(3)
                                sys.exit(-1)
                        # Schedule cleanup of old objects
                        gc.collect()
                        engine.startup(event.options)
                        # All done - rock'n'roll
                        if not engine_fallback:
                            msg = Message.ENGINE_READY(eng=event.eng, engine_name=engine_name,
                                                       eng_text=event.eng_text,
                                                       has_levels=engine.has_levels(),
                                                       has_960=engine.has_chess960(), show_ok=event.show_ok)
                        else:
                            msg = Message.ENGINE_FAIL()
                        set_wait_state(msg, not engine_fallback)
                    break

                if case(EventApi.SETUP_POSITION):
                    logging.debug('setting up custom fen: {}'.format(event.fen))
                    uci960 = event.uci960

                    if game.move_stack:
                        if not (game.is_game_over() or game_declared):
                            result = GameResult.ABORT
                            DisplayMsg.show(Message.GAME_ENDS(result=result, play_mode=play_mode, game=game.copy()))
                    game = chess.Board(event.fen, uci960)
                    # see new_game
                    stop_search_and_clock()
                    if engine.has_chess960():
                        engine.option('UCI_Chess960', uci960)
                        engine.send()
                    legal_fens = compute_legal_fens(game.copy())
                    last_legal_fens = []
                    done_computer_fen = None
                    done_move = chess.Move.null()
                    time_control.reset()
                    searchmoves.reset()
                    game_declared = False
                    set_wait_state(Message.START_NEW_GAME(game=game.copy(), newgame=True))
                    break

                if case(EventApi.NEW_GAME):
                    newgame = game.move_stack or (game.chess960_pos() != event.pos960)
                    if newgame:
                        logging.debug('starting a new game with code: {}'.format(event.pos960))
                        uci960 = event.pos960 != 518

                        if not (game.is_game_over() or game_declared):
                            result = GameResult.ABORT
                            DisplayMsg.show(Message.GAME_ENDS(result=result, play_mode=play_mode, game=game.copy()))

                        game = chess.Board()
                        if uci960:
                            game.set_chess960_pos(event.pos960)
                        # see setup_position
                        stop_search_and_clock()
                        if engine.has_chess960():
                            engine.option('UCI_Chess960', uci960)
                            engine.send()
                        legal_fens = compute_legal_fens(game.copy())
                        last_legal_fens = []
                        done_computer_fen = None
                        done_move = chess.Move.null()
                        time_control.reset()
                        searchmoves.reset()
                        game_declared = False
                        set_wait_state(Message.START_NEW_GAME(game=game.copy(), newgame=newgame))
                    else:
                        logging.debug('no need to start a new game')
                        DisplayMsg.show(Message.START_NEW_GAME(game=game.copy(), newgame=newgame))
                    break

                if case(EventApi.PAUSE_RESUME):
                    if engine.is_thinking():
                        stop_clock()
                        engine.stop(show_best=True)
                    else:
                        if time_control.is_ticking():
                            stop_clock()
                        else:
                            start_clock()
                    break

                if case(EventApi.ALTERNATIVE_MOVE):
                    if done_computer_fen:
                        done_computer_fen = None
                        done_move = chess.Move.null()
                        think(game, time_control, Message.ALTERNATIVE_MOVE(game=game.copy()))
                    break

                if case(EventApi.SWITCH_SIDES):
                    if interaction_mode == Mode.NORMAL:
                        user_to_move = False
                        last_legal_fens = []

                        if engine.is_thinking():
                            stop_clock()
                            engine.stop(show_best=False)
                            user_to_move = True
                        if event.engine_finished:
                            move = done_move if done_computer_fen else game.pop()
                            done_computer_fen = None
                            done_move = chess.Move.null()
                            user_to_move = True
                        else:
                            move = chess.Move.null()
                        if user_to_move:
                            last_legal_fens = []
                            play_mode = PlayMode.USER_WHITE if game.turn == chess.WHITE else PlayMode.USER_BLACK
                        else:
                            play_mode = PlayMode.USER_WHITE if game.turn == chess.BLACK else PlayMode.USER_BLACK

<<<<<<< HEAD
                        text = play_mode.value  # type: str
=======
                        text = play_mode.value
>>>>>>> c723de5b
                        msg = Message.PLAY_MODE(play_mode=play_mode, play_mode_text=dgttranslate.text(text))

                        if not user_to_move and check_game_state(game, play_mode):
                            time_control.reset_start_time()
                            think(game, time_control, msg)
                            legal_fens = []
                        else:
                            start_clock()
                            DisplayMsg.show(msg)
                            legal_fens = compute_legal_fens(game.copy())

                        if event.engine_finished:
                            DisplayMsg.show(Message.SWITCH_SIDES(game=game.copy(), move=move))
                    break

                if case(EventApi.DRAWRESIGN):
                    if not game_declared:  # in case user leaves kings in place while moving other pieces
                        stop_search_and_clock()
                        DisplayMsg.show(Message.GAME_ENDS(result=event.result, play_mode=play_mode, game=game.copy()))
                        game_declared = True
                        stop_fen_timer()
                    break

                if case(EventApi.REMOTE_MOVE):
                    if interaction_mode == Mode.REMOTE and is_not_user_turn(game.turn):
                        stop_search_and_clock()
                        move = chess.Move.from_uci(event.uci_move)
                        DisplayMsg.show(Message.COMPUTER_MOVE(move=move, game=game.copy(), wait=False))
                        game_copy = game.copy()
                        game_copy.push(event.move)
                        done_computer_fen = game.board_fen()
                        done_move = event.move
                    else:
                        logging.warning('wrong function call! mode: {} turn: {}'.format(interaction_mode, game.turn))
                    break

                if case(EventApi.BEST_MOVE):
                    if interaction_mode == Mode.NORMAL and is_not_user_turn(game.turn):
                        # clock must be stopped BEFORE the "book_move" event cause SetNRun resets the clock display
                        stop_clock()
                        if event.inbook:
                            DisplayMsg.show(Message.BOOK_MOVE())
                        searchmoves.add(event.move)
                        DisplayMsg.show(Message.COMPUTER_MOVE(move=event.move, ponder=event.ponder, game=game.copy(),
                                                              wait=event.inbook))
                        game_copy = game.copy()
                        game_copy.push(event.move)
                        done_computer_fen = game_copy.board_fen()
                        done_move = event.move
                    else:
                        logging.warning('wrong function call! mode: {} turn: {}'.format(interaction_mode, game.turn))
                    break

                if case(EventApi.NEW_PV):
                    # illegal moves can occur if a pv from the engine arrives at the same time as a user move.
                    if game.is_legal(event.pv[0]):
                        DisplayMsg.show(Message.NEW_PV(pv=event.pv, mode=interaction_mode, game=game.copy()))
                    else:
                        logging.info('illegal move can not be displayed. move: %s fen: %s', event.pv[0], game.fen())
                    break

                if case(EventApi.NEW_SCORE):
                    DisplayMsg.show(Message.NEW_SCORE(score=event.score, mate=event.mate, mode=interaction_mode,
                                                      turn=game.turn))
                    break

                if case(EventApi.NEW_DEPTH):
                    DisplayMsg.show(Message.NEW_DEPTH(depth=event.depth))
                    break

                if case(EventApi.START_SEARCH):
                    DisplayMsg.show(Message.SEARCH_STARTED(engine_status=event.engine_status))
                    break

                if case(EventApi.STOP_SEARCH):
                    DisplayMsg.show(Message.SEARCH_STOPPED(engine_status=event.engine_status))
                    break

                if case(EventApi.SET_INTERACTION_MODE):
                    if event.mode not in (Mode.NORMAL, Mode.REMOTE) and done_computer_fen:
                        event.mode = interaction_mode  # @todo display an error message at clock
                        logging.warning('mode cant be changed to a pondering mode as long as a move is displayed')

                    if interaction_mode in (Mode.NORMAL, Mode.OBSERVE, Mode.REMOTE):
                        stop_clock()
                    interaction_mode = event.mode
                    if engine.is_thinking():
                        stop_search()
                    if engine.is_pondering():
                        stop_search()
                    msg = Message.INTERACTION_MODE(mode=event.mode, mode_text=event.mode_text, show_ok=event.show_ok)
                    set_wait_state(msg)
                    break

                if case(EventApi.SET_OPENING_BOOK):
                    config = ConfigObj('picochess.ini')
                    config['book'] = event.book['file']
                    config.write()
                    logging.debug("changing opening book [%s]", event.book['file'])
                    bookreader = chess.polyglot.open_reader(event.book['file'])
                    DisplayMsg.show(Message.OPENING_BOOK(book_text=event.book_text, show_ok=event.show_ok))
                    stop_fen_timer()
                    break

                if case(EventApi.SET_TIME_CONTROL):
                    time_control.stop(log=False)
                    time_control = TimeControl(**event.tc_init)
                    tc_init = time_control.get_parameters()
                    config = ConfigObj('picochess.ini')
                    if time_control.mode == TimeMode.BLITZ:
                        config['time'] = '{:d} 0'.format(tc_init['blitz'])
                    elif time_control.mode == TimeMode.FISCHER:
                        config['time'] = '{:d} {:d}'.format(tc_init['blitz'], tc_init['fischer'])
                    elif time_control.mode == TimeMode.FIXED:
                        config['time'] = '{:d}'.format(tc_init['fixed'])
                    config.write()
                    text = Message.TIME_CONTROL(time_text=event.time_text, show_ok=event.show_ok, tc_init=tc_init)
                    DisplayMsg.show(text)
                    stop_fen_timer()
                    break

                if case(EventApi.OUT_OF_TIME):
                    stop_search_and_clock()
                    result = GameResult.OUT_OF_TIME
                    DisplayMsg.show(Message.GAME_ENDS(result=result, play_mode=play_mode, game=game.copy()))
                    break

                if case(EventApi.SHUTDOWN):
                    result = GameResult.ABORT
                    DisplayMsg.show(Message.GAME_ENDS(result=result, play_mode=play_mode, game=game.copy()))
                    DisplayMsg.show(Message.SYSTEM_SHUTDOWN())
                    shutdown(args.dgtpi, dev=event.dev)
                    break

                if case(EventApi.REBOOT):
                    result = GameResult.ABORT
                    DisplayMsg.show(Message.GAME_ENDS(result=result, play_mode=play_mode, game=game.copy()))
                    DisplayMsg.show(Message.SYSTEM_REBOOT())
                    reboot(args.dgtpi, dev=event.dev)
                    break

                if case(EventApi.EMAIL_LOG):
                    if args.log_file:
                        email_logger = Emailer(email=args.email, mailgun_key=args.mailgun_key)
                        email_logger.set_smtp(sserver=args.smtp_server, suser=args.smtp_user, spass=args.smtp_pass,
                                              sencryption=args.smtp_encryption, sfrom=args.smtp_from)
                        body = 'You probably want to forward this file to a picochess developer ;-)'
                        email_logger.send('Picochess LOG', body, '/opt/picochess/logs/{}'.format(args.log_file))
                    break

                if case(EventApi.SET_VOICE):
                    DisplayMsg.show(Message.SET_VOICE(type=event.type, lang=event.lang, speaker=event.speaker))
                    break

                if case(EventApi.KEYBOARD_BUTTON):
                    DisplayMsg.show(Message.DGT_BUTTON(button=event.button, dev=event.dev))
                    break

                if case(EventApi.KEYBOARD_FEN):
                    DisplayMsg.show(Message.DGT_FEN(fen=event.fen, raw=True))
                    break

                if case(EventApi.EXIT_MENU):
                    DisplayMsg.show(Message.EXIT_MENU())
                    break

                if case():  # Default
                    logging.warning("event not handled : [%s]", event)

            evt_queue.task_done()


if __name__ == '__main__':
    main()<|MERGE_RESOLUTION|>--- conflicted
+++ resolved
@@ -828,11 +828,7 @@
                         else:
                             play_mode = PlayMode.USER_WHITE if game.turn == chess.BLACK else PlayMode.USER_BLACK
 
-<<<<<<< HEAD
                         text = play_mode.value  # type: str
-=======
-                        text = play_mode.value
->>>>>>> c723de5b
                         msg = Message.PLAY_MODE(play_mode=play_mode, play_mode_text=dgttranslate.text(text))
 
                         if not user_to_move and check_game_state(game, play_mode):
