--- conflicted
+++ resolved
@@ -85,26 +85,6 @@
 
 def main():
 
-<<<<<<< HEAD
-=======
-    def engine_startup():
-        if 'Hash' in engine.get().options:
-            engine.option('Hash', args.hash_size)
-        if 'Threads' in engine.get().options:  # Stockfish
-            engine.option('Threads', args.threads)
-        if 'Core Threads' in engine.get().options:  # Hiarcs
-            engine.option('Core Threads', args.threads)
-        if args.uci_option:
-            for uci_option in args.uci_option.strip('"').split(';'):
-                uci_parameter = uci_option.strip().split('=')
-                engine.option(uci_parameter[0], uci_parameter[1])
-        # send the options to the engine
-        engine.send()
-        # Log the engine info
-        logging.debug('Loaded engine [%s]', engine_name)
-        logging.debug('Supported options [%s]', engine.get().options)
-
->>>>>>> e324ab72
     def display_system_info():
         if args.enable_internet:
             place = get_location()
@@ -564,15 +544,9 @@
     # Startup - external
     text = dgttranslate.text('B00_tc_blitz', '   5')
     text.beep = False
-<<<<<<< HEAD
-    DisplayMsg.show(Message.STARTUP_INFO(info={"interaction_mode": interaction_mode, "play_mode": play_mode,
-                                               "books": all_books, "book_index": book_index,
-                                               "time_text": text}))
-=======
     DisplayMsg.show(Message.STARTUP_INFO(info={'interaction_mode': interaction_mode, 'play_mode': play_mode,
                                                'book': all_books[book_index][1], 'book_index': book_index,
                                                'time_text': text}))
->>>>>>> e324ab72
     DisplayMsg.show(Message.UCI_OPTION_LIST(options=engine.options))
     DisplayMsg.show(Message.ENGINE_STARTUP(shell=engine.get_shell(), file=engine.get_file(),
                                            has_levels=engine.has_levels(), has_960=engine.has_chess960()))
