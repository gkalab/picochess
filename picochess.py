--- conflicted
+++ resolved
@@ -349,12 +349,8 @@
     play_mode = PlayMode.PLAY_WHITE
     time_control = TimeControl(ClockMode.BLITZ, minutes_per_game=5)
     last_computer_move = None
-<<<<<<< HEAD
     game_declared = False # User declared resignation or draw
     engine_level = None
-=======
-    game_declared = False  # User declared resignation or draw
->>>>>>> 55fc49c6
 
     system_info_thread = threading.Timer(0, display_system_info)
     system_info_thread.start()
