#!/usr/bin/env python3

# Copyright (C) 2013-2014 Jean-Francois Romang (jromang@posteo.de)
#                         Shivkumar Shivaji ()
#
# This program is free software: you can redistribute it and/or modify
# it under the terms of the GNU General Public License as published by
# the Free Software Foundation, either version 3 of the License, or
# (at your option) any later version.
#
# This program is distributed in the hope that it will be useful,
# but WITHOUT ANY WARRANTY; without even the implied warranty of
# MERCHANTABILITY or FITNESS FOR A PARTICULAR PURPOSE. See the
# GNU General Public License for more details.
#
# You should have received a copy of the GNU General Public License
# along with this program. If not, see <http://www.gnu.org/licenses/>.

import sys
import os
sys.path.insert(0, os.path.join(os.path.dirname(__file__), "libs"))
import configargparse
import chess
import chess.polyglot
import dgt
import logging

import uci

import threading
import copy
import time
from timecontrol import TimeControl
from utilities import *
from keyboardinput import KeyboardInput, TerminalDisplay
from pgn import PgnDisplay
from server import WebServer
import chesstalker.chesstalker

import spur


def display_system_info():
    Display.show(Message.SYSTEM_INFO, info={"version": version, "location": get_location(),
                                            "books": get_opening_books(), "ip": get_ip()})


def main():
    #Command line argument parsing
    parser = configargparse.ArgParser(default_config_files=[os.path.join(os.path.dirname(__file__), "picochess.ini")])
    parser.add_argument("-e", "--engine", type=str, help="UCI engine executable path", required=True)
    parser.add_argument("-d", "--dgt-port", type=str, help="enable dgt board on the given serial port such as /dev/ttyUSB0")
    parser.add_argument("-leds", "--enable-dgt-board-leds", action='store_true', help="enable dgt board leds")
    parser.add_argument("-hs", "--hash-size", type=int, help="hashtable size in MB (default:64)", default=64)
    parser.add_argument("-t", "--threads", type=int, help="number of engine threads (default:1)", default=1)
    parser.add_argument("-l", "--log-level", choices=['notset', 'debug', 'info', 'warning', 'error', 'critical'], default='warning', help="logging level")
    parser.add_argument("-lf", "--log-file", type=str, help="log to the given file")
    parser.add_argument("-r", "--remote", type=str, help="remote server running the engine")
    parser.add_argument("-u", "--user", type=str, help="remote user on server running the engine")
    parser.add_argument("-p", "--password", type=str, help="password for the remote user")
    parser.add_argument("-sk", "--server-key", type=str, help="key file used to connect to the remote server")
    parser.add_argument("-pgn", "--pgn-file", type=str, help="pgn file used to store the games", default='games.pgn')
    parser.add_argument("-ar", "--auto-reboot", action='store_true', help="reboot system after update")
    parser.add_argument("-web", "--web-server", dest="web_server_port", nargs="?", const=80, type=int, metavar="PORT", help="launch web server")
    parser.add_argument("-mail", "--email", type=str, help="email used to send pgn files", default=None)
    parser.add_argument("-mail_s", "--smtp_server", type=str, help="Adress of email server", default=None)
    parser.add_argument("-mail_u", "--smtp_user", type=str, help="Username for email server", default=None)
    parser.add_argument("-mail_p", "--smtp_pass", type=str, help="Password for email server", default=None)
    parser.add_argument("-mail_enc", "--smtp_encryption", action='store_true', help="use ssl encryption connection to smtp-Server")
    parser.add_argument("-mk", "--mailgun-key", type=str, help="key used to send emails via Mailgun Webservice", default=None)
    parser.add_argument("-uci", "--uci-option", type=str, help="pass an UCI option to the engine (name;value)", default=None)
    parser.add_argument("-dgt3000", "--dgt-3000-clock", action='store_true', help="use dgt 3000 clock")
    parser.add_argument("-nobeep", "--disable-dgt-clock-beep", action='store_true', help="disable beeps on the dgt clock")
    parser.add_argument("-uvoice", "--user-voice", type=str, help="voice for user", default=None)
    parser.add_argument("-cvoice", "--computer-voice", type=str, help="voice for computer", default=None)
    args = parser.parse_args()
    engine_status = EngineStatus.WAIT

    # Enable logging
    logging.basicConfig(filename=args.log_file, level=getattr(logging, args.log_level.upper()),
                        format='%(asctime)s.%(msecs)d %(levelname)s %(module)s - %(funcName)s: %(message)s', datefmt="%Y-%m-%d %H:%M:%S")

    # Update
    update_picochess(args.auto_reboot)

    # Load UCI engine
    engine = uci.Engine(args.engine, hostname=args.remote, username=args.user, key_file=args.server_key, password=args.password)

    logging.debug('Loaded engine [%s]', engine.get().name)
    logging.debug('Supported options [%s]', engine.get().options)
    if 'Hash' in engine.get().options:
        engine.set_option("Hash", args.hash_size)
    if 'Threads' in engine.get().options:  # Stockfish
        engine.set_option("Threads", args.threads)
    if 'Core Threads' in engine.get().options:  # Hiarcs
        engine.set_option("Core Threads", args.threads)
    if args.uci_option:
        for uci_option in args.uci_option.strip('"').split(";"):
            uci_parameter = uci_option.strip().split('=')
            engine.set_option(uci_parameter[0], uci_parameter[1])

    # Connect to DGT board
    if args.dgt_port:
        logging.debug("Starting picochess with DGT board on [%s]", args.dgt_port)
        dgt.DGTBoard(args.dgt_port, args.enable_dgt_board_leds, args.dgt_3000_clock, not args.disable_dgt_clock_beep).start()
    else:
        logging.warning("No DGT board port provided")
        # Enable keyboard input and terminal display
        KeyboardInput().start()
        TerminalDisplay().start()

    # Save to PGN
    PgnDisplay(args.pgn_file, email=args.email, fromINIMailGun_Key=args.mailgun_key,
                        fromIniSmtp_Server=args.smtp_server, fromINISmtp_User=args.smtp_user,
                        fromINISmtp_Pass=args.smtp_pass, fromINISmtp_Enc=args.smtp_encryption).start() 

    # Create ChessTalker for speech output
    talker = None
    if(args.user_voice or args.computer_voice):
        logging.debug("Initializing ChessTalker [%s, %s]", str(args.user_voice), str(args.computer_voice))
        talker = chesstalker.chesstalker.ChessTalker(args.user_voice, args.computer_voice)
        talker.start()
    else:
        logging.debug("ChessTalker disabled")

    # Launch web server
    if(args.web_server_port):
        WebServer(args.web_server_port).start()

    def compute_legal_fens(g):
        """
        Computes a list of legal FENs for the given game.
        Also stores the initial position in the 'root' attribute.
        :param g: The game
        :return: A list of legal FENs, and the root FEN
        """
        class FenList(list):
            def __init__(self, *args):
                list.__init__(self, *args)
                self.root = ''

        fens = FenList()
        for move in g.legal_moves:
            g.push(move)
            fens.append(g.fen().split(' ')[0])
            g.pop()
        fens.root = g.fen().split(' ')[0]
        return fens

    def think(time):
        """
        Starts a new search on the current game.
        If a move is found in the opening book, fire an event in a few seconds.
        :return:
        """
        def send_book_move(move):
            g=copy.deepcopy(game)
            g.push(move)
            book_ponder = weighted_choice(book, g)
            Observable.fire(Event.BEST_MOVE, move=move, ponder=book_ponder)
            Observable.fire(Event.SCORE, score='book', mate=None)

        # global book_thread
        book_move = weighted_choice(book, game)
        Display.show(Message.RUN_CLOCK, turn=game.turn, time_control=time)
        time.run(game.turn)
        if book_move:
            Display.show(Message.BOOK_MOVE, move=book_move.uci())
            send_book_move(book_move)

            # No need for one more thread at this point given slightly slower picochess, can bring back if needed
            # book_thread = threading.Timer(2, send_book_move, [book_move])
            # book_thread.start()
        else:
            # book_thread = None
            engine.set_position(game)
            global engine_status
            engine_status = EngineStatus.THINK
            engine.go(time.uci())
            Display.show(Message.SEARCH_STARTED, engine_status=engine_status)

    def analyse():
        """
        Starts a new search on the current game.
        If a move is found in the opening book, fire an event in a few seconds.
        :return:
        """
        engine.set_position(game)
        global engine_status
        engine_status = EngineStatus.PONDER
        engine.ponder()
        Display.show(Message.SEARCH_STARTED, engine_status=engine_status)

    def observe(time):
        """
        Starts a new search on the current game.
        If a move is found in the opening book, fire an event in a few seconds.
        :return:
        """
        Display.show(Message.RUN_CLOCK, turn=game.turn, time_control=time)
        # logging.debug("Starting clock")
        time.run(game.turn)

        engine.set_position(game)
        global engine_status
        engine_status = EngineStatus.PONDER
        engine.ponder()
        Display.show(Message.SEARCH_STARTED, engine_status=engine_status)

    def stop_thinking():
        """
        Stop current search or book thread.
        :return:
        """
        # if book_thread:
        #    book_thread.cancel()
        # else:
        res = engine.stop()
        global engine_status
        engine_status = EngineStatus.WAIT
        Display.show(Message.SEARCH_STOPPED, engine_status=engine_status, result=res)
        return res

    def check_game_state(game, play_mode):
        """
        Check if the game has ended or not ; it also sends Message to Displays if the game has ended.
        :param game:
        :return: True is the game continues, False if it has ended
        """
        custom_fen = game.custom_fen if hasattr(game, 'custom_fen') else None
        if game.is_stalemate():
            Display.show(Message.GAME_ENDS, result=GameResult.STALEMATE, moves=list(game.move_stack), color=game.turn, mode=play_mode, custom_fen=custom_fen)
            return False
        if game.is_insufficient_material():
            Display.show(Message.GAME_ENDS, result=GameResult.INSUFFICIENT_MATERIAL, moves=list(game.move_stack), color=game.turn, mode=play_mode, custom_fen=custom_fen)
            return False
        if game.is_seventyfive_moves():
            Display.show(Message.GAME_ENDS, result=GameResult.SEVENTYFIVE_MOVES, moves=list(game.move_stack), color=game.turn, mode=play_mode, custom_fen=custom_fen)
            return False
        if game.is_fivefold_repetition():
            Display.show(Message.GAME_ENDS, result=GameResult.FIVEFOLD_REPETITION, moves=list(game.move_stack), color=game.turn, mode=play_mode, custom_fen=custom_fen)
            return False
        if game.is_game_over():
            Display.show(Message.GAME_ENDS, result=GameResult.MATE, moves=list(game.move_stack), color=game.turn, mode=play_mode, custom_fen=custom_fen)
            return False
        return True

    game = chess.Board()  # Create the current game
    legal_fens = compute_legal_fens(game)  # Compute the legal FENs
    book = chess.polyglot.open_reader(get_opening_books()[8][1])  # Default opening book
    interaction_mode = Mode.GAME   # Interaction mode
    play_mode = GameMode.PLAY_WHITE
    engine_status = EngineStatus.WAIT

    # book_thread = None  # The thread that will fire book moves
    time_control = TimeControl(ClockMode.BLITZ, minutes_per_game=5)

    # Send the engine's UCI options to all Displays
    Display.show(Message.UCI_OPTION_LIST, options=engine.get().options)

    system_info_thread = threading.Timer(0, display_system_info)
    system_info_thread.start()

    #Event loop
    while True:
        try:
            event = event_queue.get()
        except queue.Empty:
            pass
        else:
            logging.debug('Received event in event loop : %s', event)
            for case in switch(event):
                if case(Event.FEN):  # User sets a new position, convert it to a move if it is legal
                    if event.fen in legal_fens:
                        # Check if we have to undo a previous move (sliding)
                        if interaction_mode == Mode.GAME:
                            if (play_mode == GameMode.PLAY_WHITE and game.turn == chess.BLACK) or \
                                    (play_mode == GameMode.PLAY_BLACK and game.turn == chess.WHITE):
                                stop_thinking()
                                if game.move_stack:
                                    game.pop()
                        legal_moves = list(game.legal_moves)
                        Observable.fire(Event.USER_MOVE, move=legal_moves[legal_fens.index(event.fen)])
                    elif event.fen == game.fen().split(' ')[0]:  # Player had done the computer move on the board
                        if check_game_state(game, play_mode):
                            Display.show(Message.COMPUTER_MOVE_DONE_ON_BOARD)
                            if time_control.mode != ClockMode.FIXED_TIME:
                                Display.show(Message.RUN_CLOCK, turn=game.turn, time_control=time_control)
                                # logging.debug("Starting player clock")
                                time_control.run(game.turn)
                    elif event.fen == legal_fens.root:  # Allow user to take his move back while the engine is searching
                        stop_thinking()
                        game.pop()
                        if interaction_mode == Mode.ANALYSIS:
                            analyse()
                        if interaction_mode == Mode.OBSERVE:
                            observe(time_control)
                        Display.show(Message.USER_TAKE_BACK)
                    else:  # Check if this a a previous legal position and allow user to restart from this position
                        game_history = copy.deepcopy(game)
                        while game_history.move_stack:
                            game_history.pop()
                            if (play_mode == GameMode.PLAY_WHITE and game_history.turn == chess.WHITE) \
                                    or (play_mode == GameMode.PLAY_BLACK and game_history.turn == chess.BLACK) \
                                    or (interaction_mode == Mode.OBSERVE) \
                                    or (interaction_mode == Mode.REMOTE) or (interaction_mode == Mode.ANALYSIS):
                                if game_history.fen().split(' ')[0] == event.fen:
                                    logging.debug("Undoing game until FEN :" + event.fen)
                                    stop_thinking()
                                    while len(game_history.move_stack) < len(game.move_stack):
                                        game.pop()
                                    if interaction_mode == Mode.ANALYSIS:
                                        analyse()
                                    if interaction_mode == Mode.OBSERVE:
                                        observe(time_control)
                                    Display.show(Message.USER_TAKE_BACK)
                                    legal_fens = compute_legal_fens(game)
                                    break
                    break

                if case(Event.USER_MOVE):  # User sends a new move
                    move = event.move
                    logging.debug('User move [%s]', move)
                    if move not in game.legal_moves:
                        logging.warning('Illegal move [%s]', move)
                    # Check if we are in play mode and it is player's turn
                    elif interaction_mode == Mode.GAME:
                        if (play_mode == GameMode.PLAY_WHITE and game.turn == chess.WHITE) or \
                                (play_mode == GameMode.PLAY_BLACK and game.turn == chess.BLACK):
                            time_control.stop()
                            # logging.debug("Stopping player clock")
                            game.push(move)
                            if check_game_state(game, play_mode):
                                Display.show(Message.USER_MOVE, move=move, game=copy.deepcopy(game))
                                think(time_control)
                    elif interaction_mode == Mode.OBSERVE or interaction_mode == Mode.REMOTE:
                        stop_thinking()
                        time_control.stop()
                        fen = game.fen()
                        game.push(move)
                        if check_game_state(game, play_mode):
                            observe(time_control)
                            Display.show(Message.REVIEW_MODE_MOVE, move=move, fen=fen, game=copy.deepcopy(game),
                                         mode=interaction_mode)
                            legal_fens = compute_legal_fens(game)

                    elif (interaction_mode == Mode.ANALYSIS) or (interaction_mode == Mode.KIBITZ):
                        stop_thinking()
                        # time_control.stop()
                        fen = game.fen()
                        game.push(move)
                        if check_game_state(game, play_mode):
                            analyse()
                            Display.show(Message.REVIEW_MODE_MOVE, move=move, fen=fen, game=copy.deepcopy(game),
                                         mode=interaction_mode)
                            legal_fens = compute_legal_fens(game)
                    break

                if case(Event.LEVEL):  # User sets a new level
                    level = event.level
                    logging.debug("Setting engine to level %i", level)
                    engine.set_level(level)
                    break

                if case(Event.SETUP_POSITION):  # User sets up a position
                    logging.debug("Setting up custom fen: {0}".format(event.fen))

                    game = chess.Board(event.fen)
                    game.custom_fen = event.fen
                    legal_fens = compute_legal_fens(game)
                    time_control.stop()
                    time_control.reset()
                    if not engine_status == EngineStatus.WAIT:
                        stop_thinking()

                    Display.show(Message.START_NEW_GAME)
<<<<<<< HEAD
                    if interaction_mode == Mode.ANALYSIS:
                        play_mode = GameMode.PLAY_WHITE
                if (play_mode == GameMode.PLAY_WHITE and game.turn == chess.BLACK) or (play_mode == GameMode.PLAY_BLACK and game.turn == chess.WHITE):
                    think(time_control)
                break

            if case(Event.OPENING_BOOK):
                logging.debug("Changing opening book [%s]", get_opening_books()[event.book_index][1])
                book = chess.polyglot.open_reader(get_opening_books()[event.book_index][1])
                break

            if case(Event.STOP_SEARCH):
                result = stop_thinking()
                move = result.bestmove
                ponder = result.ponder
                print(move)
                print(ponder)

                # copy from "BEST_MOVE"
                if interaction_mode == Mode.GAME:
                    if (play_mode == GameMode.PLAY_WHITE and game.turn == chess.BLACK) or \
                            (play_mode == GameMode.PLAY_BLACK and game.turn == chess.WHITE):
                        time_control.stop()
                        fen = game.fen()
                        game.push(move)
                        Display.show(Message.COMPUTER_MOVE, move=move, ponder=ponder, fen=fen, game=copy.deepcopy(game), time_control=time_control)
                        # if check_game_state(game, interaction_mode):
                        legal_fens = compute_legal_fens(game)
                break
            if case(Event.BEST_MOVE):
                move = event.move
                ponder = event.ponder
                # Check if we are in play mode and it is computer's turn
                if interaction_mode == Mode.GAME:
=======
>>>>>>> 46374043
                    if (play_mode == GameMode.PLAY_WHITE and game.turn == chess.BLACK) or \
                            (play_mode == GameMode.PLAY_BLACK and game.turn == chess.WHITE):
                        think(time_control)
                    break

                if case(Event.NEW_GAME):  # User starts a new game
                    if not engine_status == EngineStatus.WAIT:
                        stop_thinking()
                    if game.move_stack:
                        logging.debug("Starting a new game")
                        if not game.is_game_over():
                            custom_fen = game.custom_fen if hasattr(game, 'custom_fen') else None
                            Display.show(Message.GAME_ENDS, result=GameResult.ABORT, moves=list(game.move_stack),
                                         color=game.turn, mode=play_mode, custom_fen=custom_fen)
                        game = chess.Board()
                        legal_fens = compute_legal_fens(game)
<<<<<<< HEAD
                break

            if case(Event.NEW_PV):
                if (interaction_mode == Mode.ANALYSIS) or (interaction_mode == Mode.OBSERVE) \
                        or (interaction_mode == Mode.REMOTE) or (interaction_mode == Mode.KIBITZ):
                    Display.show(Message.NEW_PV, pv=event.pv, interaction_mode=interaction_mode, fen=game.fen())
                break

            if case(Event.SCORE):
                Display.show(Message.SCORE, score=event.score, mate=event.mate, interaction_mode=interaction_mode)
                break

            if case(Event.SET_MODE):
                Display.show(Message.INTERACTION_MODE, mode=event.mode, engine_status=engine_status)  # Useful for pgn display device
                interaction_mode = event.mode
                break

            if case(Event.SET_PLAYMODE):
                Display.show(Message.PLAY_MODE, mode=event.mode)  # Useful for pgn display device
                play_mode = event.mode
                break

            if case(Event.CHANGE_PLAYMODE):
                if play_mode == GameMode.PLAY_WHITE:
                    play_mode = GameMode.PLAY_BLACK
                else:
                    play_mode = GameMode.PLAY_WHITE
                Display.show(Message.INTERACTION_MODE, mode=play_mode, engine_status=engine_status)
                if (play_mode == GameMode.PLAY_WHITE and game.turn == chess.BLACK) or \
                        (play_mode == GameMode.PLAY_BLACK and game.turn == chess.WHITE):
                    if check_game_state(game, play_mode):
=======
                        time_control.stop()
                        time_control.reset()
                        Display.show(Message.START_NEW_GAME)
                        if interaction_mode == Mode.ANALYSIS:
                            play_mode = GameMode.PLAY_WHITE
                    if (play_mode == GameMode.PLAY_WHITE and game.turn == chess.BLACK) or (
                            play_mode == GameMode.PLAY_BLACK and game.turn == chess.WHITE):
>>>>>>> 46374043
                        think(time_control)
                    break

                if case(Event.OPENING_BOOK):
                    logging.debug("Changing opening book [%s]", get_opening_books()[event.book_index][1])
                    book = chess.polyglot.open_reader(get_opening_books()[event.book_index][1])
                    break

                if case(Event.BEST_MOVE):
                    move = event.move
                    ponder = event.ponder
                    # Check if we are in play mode and it is computer's turn
                    if interaction_mode == Mode.GAME:
                        if (play_mode == GameMode.PLAY_WHITE and game.turn == chess.BLACK) or \
                                (play_mode == GameMode.PLAY_BLACK and game.turn == chess.WHITE):
                            time_control.stop()
                            fen = game.fen()
                            game.push(move)
                            Display.show(Message.COMPUTER_MOVE, move=move, ponder=ponder, fen=fen, game=copy.deepcopy(game),
                                         time_control=time_control)
                            # if check_game_state(game, interaction_mode):
                            legal_fens = compute_legal_fens(game)
                    break

                if case(Event.NEW_PV):
                    if (interaction_mode == Mode.ANALYSIS) or (interaction_mode == Mode.OBSERVE) \
                            or (interaction_mode == Mode.REMOTE) or (interaction_mode == Mode.KIBITZ):
                        Display.show(Message.NEW_PV, pv=event.pv, interaction_mode=interaction_mode, fen=game.fen())
                    break

                if case(Event.SCORE):
                    try:
                        score = int(event.score)
                        if game.turn == chess.BLACK:
                            score *=-1

                    except ValueError:
                        score = event.score
                        logging.debug('Could not convert score')

                    except TypeError:
                        score = 'm {0}'.format(event.mate)

                    Display.show(Message.SCORE, score=score, mate=event.mate, interaction_mode=interaction_mode)
                    break

                if case(Event.SET_MODE):
                    Display.show(Message.INTERACTION_MODE, mode=event.mode)  # Useful for pgn display device
                    interaction_mode = event.mode
                    break

                if case(Event.SET_PLAYMODE):
                    Display.show(Message.PLAY_MODE, mode=event.mode)  # Useful for pgn display device
                    play_mode = event.mode
                    break

                if case(Event.CHANGE_PLAYMODE):
                    if play_mode == GameMode.PLAY_WHITE:
                        play_mode = GameMode.PLAY_BLACK
                    else:
                        play_mode = GameMode.PLAY_WHITE
                    Display.show(Message.INTERACTION_MODE, mode=play_mode)
                    if (play_mode == GameMode.PLAY_WHITE and game.turn == chess.BLACK) or \
                            (play_mode == GameMode.PLAY_BLACK and game.turn == chess.WHITE):
                        if check_game_state(game, play_mode):
                            think(time_control)
                    break

                if case(Event.SET_TIME_CONTROL):
                    time_control = event.time_control
                    break

                if case(Event.OUT_OF_TIME):
                    stop_thinking()
                    custom_fen = game.custom_fen if hasattr(game, 'custom_fen') else None
                    Display.show(Message.GAME_ENDS, result=GameResult.TIME_CONTROL, moves=list(game.move_stack),
                                 color=event.color, mode=play_mode, custom_fen=custom_fen)
                    break

                if case(Event.UCI_OPTION_SET):
                    engine.set_option(event.name, event.value)
                    break

                if case(Event.SHUTDOWN):
                    if talker:
                        talker.say_event(event)
                    shutdown()
                    break

                if case():  # Default
                    logging.warning("Event not handled : [%s]", event)

            event_queue.task_done()

if __name__ == '__main__':
    main()<|MERGE_RESOLUTION|>--- conflicted
+++ resolved
@@ -374,13 +374,6 @@
                         stop_thinking()
 
                     Display.show(Message.START_NEW_GAME)
-<<<<<<< HEAD
-                    if interaction_mode == Mode.ANALYSIS:
-                        play_mode = GameMode.PLAY_WHITE
-                if (play_mode == GameMode.PLAY_WHITE and game.turn == chess.BLACK) or (play_mode == GameMode.PLAY_BLACK and game.turn == chess.WHITE):
-                    think(time_control)
-                break
-
             if case(Event.OPENING_BOOK):
                 logging.debug("Changing opening book [%s]", get_opening_books()[event.book_index][1])
                 book = chess.polyglot.open_reader(get_opening_books()[event.book_index][1])
@@ -409,8 +402,6 @@
                 ponder = event.ponder
                 # Check if we are in play mode and it is computer's turn
                 if interaction_mode == Mode.GAME:
-=======
->>>>>>> 46374043
                     if (play_mode == GameMode.PLAY_WHITE and game.turn == chess.BLACK) or \
                             (play_mode == GameMode.PLAY_BLACK and game.turn == chess.WHITE):
                         think(time_control)
@@ -427,39 +418,6 @@
                                          color=game.turn, mode=play_mode, custom_fen=custom_fen)
                         game = chess.Board()
                         legal_fens = compute_legal_fens(game)
-<<<<<<< HEAD
-                break
-
-            if case(Event.NEW_PV):
-                if (interaction_mode == Mode.ANALYSIS) or (interaction_mode == Mode.OBSERVE) \
-                        or (interaction_mode == Mode.REMOTE) or (interaction_mode == Mode.KIBITZ):
-                    Display.show(Message.NEW_PV, pv=event.pv, interaction_mode=interaction_mode, fen=game.fen())
-                break
-
-            if case(Event.SCORE):
-                Display.show(Message.SCORE, score=event.score, mate=event.mate, interaction_mode=interaction_mode)
-                break
-
-            if case(Event.SET_MODE):
-                Display.show(Message.INTERACTION_MODE, mode=event.mode, engine_status=engine_status)  # Useful for pgn display device
-                interaction_mode = event.mode
-                break
-
-            if case(Event.SET_PLAYMODE):
-                Display.show(Message.PLAY_MODE, mode=event.mode)  # Useful for pgn display device
-                play_mode = event.mode
-                break
-
-            if case(Event.CHANGE_PLAYMODE):
-                if play_mode == GameMode.PLAY_WHITE:
-                    play_mode = GameMode.PLAY_BLACK
-                else:
-                    play_mode = GameMode.PLAY_WHITE
-                Display.show(Message.INTERACTION_MODE, mode=play_mode, engine_status=engine_status)
-                if (play_mode == GameMode.PLAY_WHITE and game.turn == chess.BLACK) or \
-                        (play_mode == GameMode.PLAY_BLACK and game.turn == chess.WHITE):
-                    if check_game_state(game, play_mode):
-=======
                         time_control.stop()
                         time_control.reset()
                         Display.show(Message.START_NEW_GAME)
@@ -467,7 +425,6 @@
                             play_mode = GameMode.PLAY_WHITE
                     if (play_mode == GameMode.PLAY_WHITE and game.turn == chess.BLACK) or (
                             play_mode == GameMode.PLAY_BLACK and game.turn == chess.WHITE):
->>>>>>> 46374043
                         think(time_control)
                     break
 
