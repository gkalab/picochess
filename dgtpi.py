--- conflicted
+++ resolved
@@ -149,19 +149,11 @@
         else:
             logging.debug('[i2c] clock isnt running - no need for endText')
 
-<<<<<<< HEAD
-    def light_squares_revelation_board(self, squares):
-        pass  # called already from dgthw
-
-    def clear_light_revelation_board(self):
-        pass  # called already from dgthw
-=======
     def light_squares_revelation_board(self, uci_move):
         pass
 
     def clear_light_revelation_board(self):
         pass
->>>>>>> af791db2
 
     def stop_clock(self):
         self._resume_clock(ClockSide.NONE)
