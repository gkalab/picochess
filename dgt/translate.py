--- conflicted
+++ resolved
@@ -1553,24 +1553,15 @@
             ittxt = entxt
         if text_id == 'theme_light_menu':
             entxt = Dgt.DISPLAY_TEXT(web_text='Web-Theme: light', large_text='theme light', medium_text='light', small_text='light')
-<<<<<<< HEAD
-            detxt = entxt
+            detxt = detxt = Dgt.DISPLAY_TEXT(web_text='Web-Theme: hell', large_text='Theme hell', medium_text='hell', small_text='hell')
             nltxt = Dgt.DISPLAY_TEXT(web_text='Web-Thema: licht', large_text='thema licht', medium_text='licht', small_text='licht')
-=======
-            detxt = detxt = Dgt.DISPLAY_TEXT(web_text='Web-Theme: hell', large_text='Theme hell', medium_text='hell', small_text='hell')
-            nltxt = entxt
->>>>>>> 3165cb8d
             frtxt = entxt
             estxt = entxt
             ittxt = entxt
         if text_id == 'theme_dark_menu':
             entxt = Dgt.DISPLAY_TEXT(web_text='Web-Theme: dark', large_text='theme dark', medium_text='dark', small_text='dark')
-<<<<<<< HEAD
-            detxt = entxt
+            detxt = Dgt.DISPLAY_TEXT(web_text='Web-Theme: dunkel', large_text='Theme dunkel', medium_text='dunkel', small_text='dunkel')
             nltxt = Dgt.DISPLAY_TEXT(web_text='Web-Thema: donker', large_text='thema donk', medium_text='donk', small_text='donk')
-=======
-            detxt = Dgt.DISPLAY_TEXT(web_text='Web-Theme: dunkel', large_text='Theme dunkel', medium_text='dunkel', small_text='dunkel')
-            nltxt = entxt
             frtxt = entxt
             estxt = entxt
             ittxt = entxt
@@ -1578,7 +1569,6 @@
             entxt = Dgt.DISPLAY_TEXT(web_text='Web-Theme: time', large_text='theme: time', medium_text='time', small_text='time')
             detxt = Dgt.DISPLAY_TEXT(web_text='Web-Theme: Zeit', large_text='theme Zeit', medium_text='Zeit', small_text='zeit')
             nltxt = entxt
->>>>>>> 3165cb8d
             frtxt = entxt
             estxt = entxt
             ittxt = entxt
