--- conflicted
+++ resolved
@@ -382,44 +382,26 @@
         is_modern_engine = False
         is_retro_engine = False
         for index, eng in enumerate(self.installed_modern_engines):
-<<<<<<< HEAD
             if current_engine['file'] == eng['file']:
                 self.state = MenuState.ENG_MODERN_NAME
                 self.menu_modern_engine_index = index
                 self.menu_engine = EngineTop.MODERN_ENGINE
+                is_modern_engine = True
                 break
         for index, eng in enumerate(self.installed_retro_engines):
             if current_engine['file'] == eng['file']:
                 self.state = MenuState.ENG_RETRO_NAME
                 self.menu_retro_engine_index = index
                 self.menu_engine = EngineTop.RETRO_ENGINE
+                is_retro_engine = True
                 break
         for index, eng in enumerate(self.installed_fav_engines):
             if current_engine['file'] == eng['file']:
                 self.menu_fav_engine_index = index
+                if not is_modern_engine and not is_retro_engine:
+                    self.state = MenuState.ENG_FAV_NAME
+                    self.menu_engine = EngineTop.FAV_ENGINE
                 break
-=======
-           if current_engine['file'] == eng['file']:
-               self.state = MenuState.ENG_MODERN_NAME
-               self.menu_modern_engine_index = index
-               self.menu_engine = EngineTop.MODERN_ENGINE
-               is_modern_engine = True
-               break
-        for index, eng in enumerate(self.installed_retro_engines):
-           if current_engine['file'] == eng['file']:
-               self.state = MenuState.ENG_RETRO_NAME
-               self.menu_retro_engine_index = index
-               self.menu_engine = EngineTop.RETRO_ENGINE
-               is_retro_engine = True
-               break
-        for index, eng in enumerate(self.installed_fav_engines):
-           if current_engine['file'] == eng['file']:
-               self.menu_fav_engine_index = index
-               if not is_modern_engine and not is_retro_engine:
-                   self.state = MenuState.ENG_FAV_NAME
-                   self.menu_engine = EngineTop.FAV_ENGINE
-               break
->>>>>>> b6d95442
         self.menu_top = Top.ENGINE
 
     def inside_updt_menu(self):
