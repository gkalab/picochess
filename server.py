# Copyright (C) 2013-2018 Jean-Francois Romang (jromang@posteo.de)
#                         Shivkumar Shivaji ()
#                         Jürgen Précour (LocutusOfPenguin@posteo.de)
#
# This program is free software: you can redistribute it and/or modify
# it under the terms of the GNU General Public License as published by
# the Free Software Foundation, either version 3 of the License, or
# (at your option) any later version.
#
# This program is distributed in the hope that it will be useful,
# but WITHOUT ANY WARRANTY; without even the implied warranty of
# MERCHANTABILITY or FITNESS FOR A PARTICULAR PURPOSE. See the
# GNU General Public License for more details.
#
# You should have received a copy of the GNU General Public License
# along with this program. If not, see <http://www.gnu.org/licenses/>.

import datetime
import threading
import logging
from collections import OrderedDict
from typing import Optional, Set

import chess  # type: ignore
import chess.pgn as pgn  # type: ignore

import tornado.web  # type: ignore
import tornado.wsgi  # type: ignore
from tornado.ioloop import IOLoop  # type: ignore
from tornado.websocket import WebSocketHandler  # type: ignore

from utilities import Observable, DisplayMsg, hms_time, RepeatedTimer
from web.picoweb import picoweb as pw

from dgt.api import Dgt, Event, Message
from dgt.util import PlayMode, Mode, ClockSide
from dgt.iface import DgtIface
from eboard import EBoard

# This needs to be reworked to be session based (probably by token)
# Otherwise multiple clients behind a NAT can all play as the 'player'
client_ips = []


class ServerRequestHandler(tornado.web.RequestHandler):
    def initialize(self, shared=None):
        self.shared = shared

    def data_received(self, chunk):
        pass


class ChannelHandler(ServerRequestHandler):
    def process_console_command(self, raw):
        cmd = raw.lower()

        try:
            # Here starts the simulation of a dgt-board!
            # Let the user send events like the board would do
            if cmd.startswith('fen:'):
                fen = raw.split(':')[1].strip()
                # dgt board only sends the basic fen => be sure it's same no matter what fen the user entered
                fen = fen.split(' ')[0]
                bit_board = chess.Board()  # valid the fen
                bit_board.set_board_fen(fen)
                Observable.fire(Event.KEYBOARD_FEN(fen=fen))
            # end simulation code
            elif cmd.startswith('go'):
                if 'last_dgt_move_msg' in self.shared:
                    fen = self.shared['last_dgt_move_msg']['fen'].split(' ')[0]
                    Observable.fire(Event.KEYBOARD_FEN(fen=fen))
            else:
                # Event.KEYBOARD_MOVE tranfers "move" to "fen" and then continues with "Message.DGT_FEN"
                move = chess.Move.from_uci(cmd)
                Observable.fire(Event.KEYBOARD_MOVE(move=move))
        except (ValueError, IndexError):
            logging.warning('Invalid user input [%s]', raw)

    def post(self):
        action = self.get_argument('action')

        if action == 'broadcast':
            fen = self.get_argument('fen')
            pgn_str = self.get_argument('pgn')
            result = {'event': 'Broadcast', 'msg': 'Position from Spectators!', 'pgn': pgn_str, 'fen': fen}
            EventHandler.write_to_clients(result)
        elif action == 'move':
            move = chess.Move.from_uci(self.get_argument('source') + self.get_argument('target'))
            Observable.fire(Event.REMOTE_MOVE(move=move, fen=self.get_argument('fen')))
        elif action == 'clockbutton':
            Observable.fire(Event.KEYBOARD_BUTTON(button=self.get_argument('button'), dev='web'))
        elif action == 'room':
            inside = self.get_argument('room') == 'inside'
            Observable.fire(Event.REMOTE_ROOM(inside=inside))
        elif action == 'command':
            self.process_console_command(self.get_argument('command'))


class EventHandler(WebSocketHandler):
    clients: Set[WebSocketHandler] = set()

    def initialize(self, shared=None):
        self.shared = shared

    def on_message(self, message):
        pass

    def data_received(self, chunk):
        pass

    def real_ip(self):
        x_real_ip = self.request.headers.get('X-Real-IP')
        real_ip = x_real_ip if x_real_ip else self.request.remote_ip
        return real_ip

    def open(self):
        EventHandler.clients.add(self)
        client_ips.append(self.real_ip())

    def on_close(self):
        EventHandler.clients.remove(self)
        client_ips.remove(self.real_ip())

    @classmethod
    def write_to_clients(cls, msg):
        for client in cls.clients:
            client.write_message(msg)


class DGTHandler(ServerRequestHandler):
    def get(self, *args, **kwargs):
        action = self.get_argument('action')
        if action == 'get_last_move':
            if 'last_dgt_move_msg' in self.shared:
                self.write(self.shared['last_dgt_move_msg'])


class InfoHandler(ServerRequestHandler):
    def get(self, *args, **kwargs):
        action = self.get_argument('action')
        if action == 'get_system_info':
            if 'system_info' in self.shared:
                self.write(self.shared['system_info'])
        if action == 'get_ip_info':
            if 'ip_info' in self.shared:
                self.write(self.shared['ip_info'])
        if action == 'get_headers':
            if 'headers' in self.shared:
                self.write(self.shared['headers'])
        if action == 'get_clock_text':
            if 'clock_text' in self.shared:
                self.write(self.shared['clock_text'])


class ChessBoardHandler(ServerRequestHandler):
    def initialize(self, theme='light'):
        self.theme = theme

    def get(self):
        self.render('web/picoweb/templates/clock.html', theme=self.theme)


class WebServer(threading.Thread):
<<<<<<< HEAD
    def __init__(self, port: int, dgtboard: EBoard):
=======
    def __init__(self, port: int, dgtboard: DgtBoard, theme: str):
>>>>>>> 40224f84
        shared: dict = {}

        WebDisplay(shared).start()
        WebVr(shared, dgtboard).start()
        super(WebServer, self).__init__()
        wsgi_app = tornado.wsgi.WSGIContainer(pw)

        application = tornado.web.Application([
            (r'/', ChessBoardHandler, dict(theme=theme)),
            (r'/event', EventHandler, dict(shared=shared)),
            (r'/dgt', DGTHandler, dict(shared=shared)),
            (r'/info', InfoHandler, dict(shared=shared)),

            (r'/channel', ChannelHandler, dict(shared=shared)),
            (r'.*', tornado.web.FallbackHandler, {'fallback': wsgi_app})
        ])
        application.listen(port)

    def run(self):
        """Call by threading.Thread start() function."""
        logging.info('evt_queue ready')
        IOLoop.instance().start()


class WebVr(DgtIface):

    """Handle the web (clock) communication."""

    def __init__(self, shared, dgtboard: EBoard):
        super(WebVr, self).__init__(dgtboard)
        self.shared = shared
        self.virtual_timer: Optional[RepeatedTimer] = None
        self.enable_dgtpi = dgtboard.is_pi
        sub = 2 if dgtboard.is_pi else 0
        DisplayMsg.show(Message.DGT_CLOCK_VERSION(main=2, sub=sub, dev='web', text=None))
        self.clock_show_time = True

        # keep the last time to find out errorous DGT_MSG_BWTIME messages (error: current time > last time)
        self.r_time = 3600 * 10  # max value cause 10h cant be reached by clock
        self.l_time = 3600 * 10  # max value cause 10h cant be reached by clock

    def _create_clock_text(self):
        if 'clock_text' not in self.shared:
            self.shared['clock_text'] = {}

    def _runclock(self):
        if self.side_running == ClockSide.LEFT:
            time_left = self.l_time - 1
            if time_left <= 0:
                logging.info('negative/zero time left: %s', time_left)
                self.virtual_timer.stop()
                time_left = 0
            self.l_time = time_left
        if self.side_running == ClockSide.RIGHT:
            time_right = self.r_time - 1
            if time_right <= 0:
                logging.info('negative/zero time right: %s', time_right)
                self.virtual_timer.stop()
                time_right = 0
            self.r_time = time_right
        logging.info('(web) clock new time received l:%s r:%s', hms_time(self.l_time), hms_time(self.r_time))
        DisplayMsg.show(Message.DGT_CLOCK_TIME(time_left=self.l_time, time_right=self.r_time, connect=True, dev='web'))
        self._display_time(self.l_time, self.r_time)

    def _display_time(self, time_left: int, time_right: int):
        if time_left >= 3600 * 10 or time_right >= 3600 * 10:
            logging.debug('time values not set - abort function')
        elif self.clock_show_time:
            l_hms = hms_time(time_left)
            r_hms = hms_time(time_right)
            text_l = '{}:{:02d}.{:02d}'.format(l_hms[0], l_hms[1], l_hms[2])
            text_r = '{}:{:02d}.{:02d}'.format(r_hms[0], r_hms[1], r_hms[2])
            icon_d = 'fa-caret-right' if self.side_running == ClockSide.RIGHT else 'fa-caret-left'
            if self.side_running == ClockSide.NONE:
                icon_d = 'fa-sort'
            text = text_l + '&nbsp;<i class="fa ' + icon_d + '"></i>&nbsp;' + text_r
            self._create_clock_text()
            self.shared['clock_text'] = text
            result = {'event': 'Clock', 'msg': text}
            EventHandler.write_to_clients(result)

    def display_move_on_clock(self, message):
        """Display a move on the web clock."""
        is_new_rev2 = self.dgtboard.is_revelation and self.dgtboard.enable_revelation_pi
        if self.enable_dgt3000 or is_new_rev2 or self.enable_dgtpi:
            bit_board, text = self.get_san(message, not self.enable_dgtpi)
            points = '...' if message.side == ClockSide.RIGHT else '.'
            if self.enable_dgtpi:
                text = '{:3d}{:s}{:s}'.format(bit_board.fullmove_number, points, text)
            else:
                text = '{:2d}{:s}{:s}'.format(bit_board.fullmove_number % 100, points, text)
        else:
            text = message.move.uci()
            if message.side == ClockSide.RIGHT:
                text = text[:2].rjust(3) + text[2:].rjust(3)
            else:
                text = text[:2].ljust(3) + text[2:].ljust(3)
        if self.get_name() not in message.devs:
            logging.debug('ignored %s - devs: %s', text, message.devs)
            return True
        self.clock_show_time = False
        self._create_clock_text()
        logging.debug('[%s]', text)
        self.shared['clock_text'] = text
        result = {'event': 'Clock', 'msg': text}
        EventHandler.write_to_clients(result)
        return True

    def display_text_on_clock(self, message: Dgt.DISPLAY_TEXT):
        """Display a text on the web clock."""
        text = message.large_text
        if self.get_name() not in message.devs:
            logging.debug('ignored %s - devs: %s', text, message.devs)
            return True
        self.clock_show_time = False
        self._create_clock_text()
        logging.debug('[%s]', text)
        self.shared['clock_text'] = text
        result = {'event': 'Clock', 'msg': text}
        EventHandler.write_to_clients(result)
        return True

    def display_time_on_clock(self, message):
        """Display the time on the web clock."""
        if self.get_name() not in message.devs:
            logging.debug('ignored endText - devs: %s', message.devs)
            return True
        if self.side_running != ClockSide.NONE or message.force:
            self.clock_show_time = True
            self._display_time(self.l_time, self.r_time)
        else:
            logging.debug('(web) clock isnt running - no need for endText')
        return True

    def stop_clock(self, devs: set):
        """Stop the time on the web clock."""
        if self.get_name() not in devs:
            logging.debug('ignored stopClock - devs: %s', devs)
            return True
        if self.virtual_timer:
            self.virtual_timer.stop()
        return self._resume_clock(ClockSide.NONE)

    def _resume_clock(self, side: ClockSide):
        self.side_running = side
        return True

    def start_clock(self, side: ClockSide, devs: set):
        """Start the time on the web clock."""
        if self.get_name() not in devs:
            logging.debug('ignored startClock - devs: %s', devs)
            return True
        if self.virtual_timer and self.virtual_timer.is_running():
            self.virtual_timer.stop()
        if side != ClockSide.NONE:
            self.virtual_timer = RepeatedTimer(1, self._runclock)
            self.virtual_timer.start()
        self._resume_clock(side)
        self.clock_show_time = True
        self._display_time(self.l_time, self.r_time)
        return True

    def set_clock(self, time_left: int, time_right: int, devs: set):
        """Start the time on the web clock."""
        if self.get_name() not in devs:
            logging.debug('ignored setClock - devs: %s', devs)
            return True
        self.l_time = time_left
        self.r_time = time_right
        return True

    def light_squares_on_revelation(self, uci_move):
        """Light the rev2 squares."""
        result = {'event': 'Light', 'move': uci_move}
        EventHandler.write_to_clients(result)
        return True

    def light_square_on_revelation(self, square):
        """Light the rev2 square."""
        uci_move = square + square
        result = {'event': 'Light', 'move': uci_move}
        EventHandler.write_to_clients(result)
        return True

    def clear_light_on_revelation(self):
        """Clear all leds from rev2."""
        result = {'event': 'Clear'}
        EventHandler.write_to_clients(result)
        return True

    def get_name(self):
        """Return name."""
        return 'web'

    def _create_task(self, msg):
        IOLoop.instance().add_callback(callback=lambda: self._process_message(msg))


class WebDisplay(DisplayMsg, threading.Thread):
    def __init__(self, shared):
        super(WebDisplay, self).__init__()
        self.shared = shared
        self.starttime = datetime.datetime.now().strftime('%H:%M:%S')

    def _create_game_info(self):
        if 'game_info' not in self.shared:
            self.shared['game_info'] = {}

    def _create_system_info(self):
        if 'system_info' not in self.shared:
            self.shared['system_info'] = {}

    def _create_headers(self):
        if 'headers' not in self.shared:
            self.shared['headers'] = OrderedDict()

    def _build_game_header(self, pgn_game: chess.pgn.Game):
        # pgn_game.headers['Result'] = '*'
        pgn_game.headers['Event'] = 'PicoChess game'
        pgn_game.headers['Site'] = 'picochess.org'
        pgn_game.headers['Date'] = datetime.datetime.today().strftime('%Y.%m.%d')
        pgn_game.headers['Round'] = '?'
        pgn_game.headers['White'] = '?'
        pgn_game.headers['Black'] = '?'

        user_name = 'User'
        engine_name = 'Picochess'
        user_elo = '-'
        comp_elo = 2500
        if 'system_info' in self.shared:
            if 'user_name' in self.shared['system_info']:
                user_name = self.shared['system_info']['user_name']
            if 'engine_name' in self.shared['system_info']:
                engine_name = self.shared['system_info']['engine_name']
            if 'user_elo' in self.shared['system_info']:
                user_elo = self.shared['system_info']['user_elo']
            if 'engine_elo' in self.shared['system_info']:
                comp_elo = self.shared['system_info']['engine_elo']

        if 'game_info' in self.shared:
            if 'level_text' in self.shared['game_info']:
                text: Dgt.DISPLAY_TEXT = self.shared['game_info']['level_text']
                engine_level = ' ({0})'.format(text.large_text)
            else:
                engine_level = ''
            if 'level_name' in self.shared['game_info']:
                level_name = self.shared['game_info']['level_name']
                if level_name.startswith('Elo@'):
                    comp_elo = int(level_name[4:])
                    engine_level = ''
            if 'play_mode' in self.shared['game_info']:
                if self.shared['game_info']['play_mode'] == PlayMode.USER_WHITE:
                    pgn_game.headers['White'] = user_name
                    pgn_game.headers['Black'] = engine_name + engine_level
                    pgn_game.headers['WhiteElo'] = user_elo
                    pgn_game.headers['BlackElo'] = comp_elo
                else:
                    pgn_game.headers['White'] = engine_name + engine_level
                    pgn_game.headers['Black'] = user_name
                    pgn_game.headers['WhiteElo'] = comp_elo
                    pgn_game.headers['BlackElo'] = user_elo

        if 'ip_info' in self.shared:
            if 'location' in self.shared['ip_info']:
                pgn_game.headers['Site'] = self.shared['ip_info']['location']

        pgn_game.headers['Time'] = self.starttime

    def task(self, message):
        def _oldstyle_fen(game: chess.Board):
            builder = []
            builder.append(game.board_fen())
            builder.append('w' if game.turn == chess.WHITE else 'b')
            builder.append(game.castling_xfen())
            builder.append(chess.SQUARE_NAMES[game.ep_square] if game.ep_square else '-')
            builder.append(str(game.halfmove_clock))
            builder.append(str(game.fullmove_number))
            return ' '.join(builder)

        def _build_headers():
            self._create_headers()
            pgn_game = pgn.Game()
            self._build_game_header(pgn_game)
            self.shared['headers'].update(pgn_game.headers)

        def _send_headers():
            EventHandler.write_to_clients({'event': 'Header', 'headers': self.shared['headers']})

        def _send_title():
            if 'ip_info' in self.shared:
                EventHandler.write_to_clients({'event': 'Title', 'ip_info': self.shared['ip_info']})

        def _transfer(game: chess.Board):
            pgn_game = pgn.Game().from_board(game)
            self._build_game_header(pgn_game)
            self.shared['headers'] = pgn_game.headers
            return pgn_game.accept(pgn.StringExporter(headers=True, comments=False, variations=False))

        def peek_uci(game: chess.Board):
            """Return last move in uci format."""
            try:
                return game.peek().uci()
            except IndexError:
                return chess.Move.null().uci()

        if False:  # switch-case
            pass
        elif isinstance(message, Message.START_NEW_GAME):
            self.starttime = datetime.datetime.now().strftime('%H:%M:%S')
            pgn_str = _transfer(message.game)
            fen = message.game.fen()
            result = {'pgn': pgn_str, 'fen': fen, 'event': 'Game', 'move': '0000', 'play': 'newgame'}
            self.shared['last_dgt_move_msg'] = result
            EventHandler.write_to_clients(result)
            _send_headers()  # don't need _build_headers()

        elif isinstance(message, Message.IP_INFO):
            self.shared['ip_info'] = message.info
            _build_headers()
            _send_headers()
            _send_title()

        elif isinstance(message, Message.SYSTEM_INFO):
            self.shared['system_info'] = message.info
            self.shared['system_info']['old_engine'] = self.shared['system_info']['engine_name']
            self.shared['system_info']['user_name_orig'] = self.shared['system_info']['user_name']
            _build_headers()
            _send_headers()

        elif isinstance(message, Message.ENGINE_STARTUP):
            for index in range(0, len(message.installed_engines)):
                eng = message.installed_engines[index]
                if eng['file'] == message.file:
                    self.shared['system_info']['engine_elo'] = eng['elo']
                    break
            _build_headers()
            _send_headers()

        elif isinstance(message, Message.ENGINE_READY):
            self._create_system_info()
            self.shared['system_info']['old_engine'] = self.shared['system_info']['engine_name'] = message.engine_name
            self.shared['system_info']['engine_elo'] = message.eng['elo']
            if not message.has_levels:
                if 'level_text' in self.shared['game_info']:
                    del self.shared['game_info']['level_text']
                if 'level_name' in self.shared['game_info']:
                    del self.shared['game_info']['level_name']
            _build_headers()
            _send_headers()

        elif isinstance(message, Message.STARTUP_INFO):
            self.shared['game_info'] = message.info.copy()
            # change book_index to book_text
            books = message.info['books']
            book_index = message.info['book_index']
            self.shared['game_info']['book_text'] = books[book_index]['text']
            del self.shared['game_info']['book_index']

            if message.info['level_text'] is None:
                del self.shared['game_info']['level_text']
            if message.info['level_name'] is None:
                del self.shared['game_info']['level_name']

        elif isinstance(message, Message.OPENING_BOOK):
            self._create_game_info()
            self.shared['game_info']['book_text'] = message.book_text

        elif isinstance(message, Message.INTERACTION_MODE):
            self._create_game_info()
            self.shared['game_info']['interaction_mode'] = message.mode
            if self.shared['game_info']['interaction_mode'] == Mode.REMOTE:
                self.shared['system_info']['engine_name'] = 'Remote Player'
            elif self.shared['game_info']['interaction_mode'] == Mode.OBSERVE:
                self.shared['system_info']['engine_name'] = 'Player B'
                self.shared['system_info']['user_name'] = 'Player A'
            else:
                self.shared['system_info']['engine_name'] = self.shared['system_info']['old_engine']
                self.shared['system_info']['user_name'] = self.shared['system_info']['user_name_orig']
            _build_headers()
            _send_headers()

        elif isinstance(message, Message.PLAY_MODE):
            self._create_game_info()
            self.shared['game_info']['play_mode'] = message.play_mode
            _build_headers()
            _send_headers()

        elif isinstance(message, Message.TIME_CONTROL):
            self._create_game_info()
            self.shared['game_info']['time_text'] = message.time_text
            self.shared['game_info']['tc_init'] = message.tc_init

        elif isinstance(message, Message.LEVEL):
            self._create_game_info()
            self.shared['game_info']['level_text'] = message.level_text
            self.shared['game_info']['level_name'] = message.level_name
            _build_headers()
            _send_headers()

        elif isinstance(message, Message.DGT_NO_CLOCK_ERROR):
            # result = {'event': 'Status', 'msg': 'Error clock'}
            # EventHandler.write_to_clients(result)
            pass

        elif isinstance(message, Message.DGT_CLOCK_VERSION):
            if message.dev == 'ser':
                attached = 'serial'
            elif message.dev == 'i2c':
                attached = 'i2c-pi'
            else:
                attached = 'server'
            result = {'event': 'Status', 'msg': 'Ok clock ' + attached}
            EventHandler.write_to_clients(result)

        elif isinstance(message, Message.COMPUTER_MOVE):
            game_copy = message.game.copy()
            game_copy.push(message.move)
            pgn_str = _transfer(game_copy)
            fen = _oldstyle_fen(game_copy)
            mov = message.move.uci()
            result = {'pgn': pgn_str, 'fen': fen, 'event': 'Fen', 'move': mov, 'play': 'computer'}
            self.shared['last_dgt_move_msg'] = result  # not send => keep it for COMPUTER_MOVE_DONE

        elif isinstance(message, Message.COMPUTER_MOVE_DONE):
            result = self.shared['last_dgt_move_msg']
            EventHandler.write_to_clients(result)

        elif isinstance(message, Message.USER_MOVE_DONE):
            pgn_str = _transfer(message.game)
            fen = _oldstyle_fen(message.game)
            mov = message.move.uci()
            result = {'pgn': pgn_str, 'fen': fen, 'event': 'Fen', 'move': mov, 'play': 'user'}
            self.shared['last_dgt_move_msg'] = result
            EventHandler.write_to_clients(result)

        elif isinstance(message, Message.REVIEW_MOVE_DONE):
            pgn_str = _transfer(message.game)
            fen = _oldstyle_fen(message.game)
            mov = message.move.uci()
            result = {'pgn': pgn_str, 'fen': fen, 'event': 'Fen', 'move': mov, 'play': 'review'}
            self.shared['last_dgt_move_msg'] = result
            EventHandler.write_to_clients(result)

        elif isinstance(message, Message.ALTERNATIVE_MOVE):
            pgn_str = _transfer(message.game)
            fen = _oldstyle_fen(message.game)
            mov = peek_uci(message.game)
            result = {'pgn': pgn_str, 'fen': fen, 'event': 'Fen', 'move': mov, 'play': 'reload'}
            self.shared['last_dgt_move_msg'] = result
            EventHandler.write_to_clients(result)

        elif isinstance(message, Message.SWITCH_SIDES):
            pgn_str = _transfer(message.game)
            fen = _oldstyle_fen(message.game)
            mov = message.move.uci()
            result = {'pgn': pgn_str, 'fen': fen, 'event': 'Fen', 'move': mov, 'play': 'reload'}
            self.shared['last_dgt_move_msg'] = result
            EventHandler.write_to_clients(result)

        elif isinstance(message, Message.TAKE_BACK):
            pgn_str = _transfer(message.game)
            fen = _oldstyle_fen(message.game)
            mov = peek_uci(message.game)
            result = {'pgn': pgn_str, 'fen': fen, 'event': 'Fen', 'move': mov, 'play': 'reload'}
            self.shared['last_dgt_move_msg'] = result
            EventHandler.write_to_clients(result)

        elif isinstance(message, Message.GAME_ENDS):
            pass

        else:  # Default
            pass

    def _create_task(self, msg):
        IOLoop.instance().add_callback(callback=lambda: self.task(msg))

    def run(self):
        """Call by threading.Thread start() function."""
        logging.info('msg_queue ready')
        while True:
            # Check if we have something to display
            message = self.msg_queue.get()
            self._create_task(message)<|MERGE_RESOLUTION|>--- conflicted
+++ resolved
@@ -153,7 +153,7 @@
 
 
 class ChessBoardHandler(ServerRequestHandler):
-    def initialize(self, theme='light'):
+    def initialize(self, theme='dark'):
         self.theme = theme
 
     def get(self):
@@ -161,11 +161,7 @@
 
 
 class WebServer(threading.Thread):
-<<<<<<< HEAD
-    def __init__(self, port: int, dgtboard: EBoard):
-=======
-    def __init__(self, port: int, dgtboard: DgtBoard, theme: str):
->>>>>>> 40224f84
+    def __init__(self, port: int, dgtboard: EBoard, theme: str):
         shared: dict = {}
 
         WebDisplay(shared).start()
