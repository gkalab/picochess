import os

import unittest
from unittest.mock import patch

from dgt.menu import DgtMenu, MenuState
from dgt.translate import DgtTranslate
from uci.read import read_engine_ini


class TestDgtMenu(unittest.TestCase):

    def create_menu(self, machine_mock):
        machine_mock.return_value = '..' + os.sep + 'tests'  # return the tests path as the platform engine path
        modern_engines = read_engine_ini(filename='engines.ini')
        retro_engines = read_engine_ini(filename='retro.ini')
        favorite_engines = read_engine_ini(filename='favorites.ini')
        installed_engines = modern_engines + retro_engines + favorite_engines

        trans = DgtTranslate('none', 0, 'en', 'version')
        menu = DgtMenu(False, 0, '', '', 0, False, False, '', None, False, 0, 'dgt', 1.0, False, False, trans)
        menu.set_modern_engines(modern_engines)
        menu.set_retro_engines(retro_engines)
        menu.set_favorite_engines(favorite_engines)
        menu.installed_engines = installed_engines
        return menu

    @patch('platform.machine')
    def test_engine_menu_traversal(self, machine_mock):
        menu = self.create_menu(machine_mock)
        menu.set_state_current_engine('')
        text = menu.get_current_engine_name()
        self.assertEqual('Lc0', text.large_text)
        menu.enter_top_menu()
        self.assertEqual(MenuState.TOP, menu.state)
        menu.main_down()
        # start with engine menu from top menu
        self.assertEqual(MenuState.ENGINE, menu.state)
        menu.main_right()
        self.assertEqual(MenuState.SYS, menu.state)
        menu.main_left()
        self.assertEqual(MenuState.ENGINE, menu.state)
        menu.main_left()
        self.assertEqual(MenuState.BOOK, menu.state)
        menu.main_right()
        self.assertEqual(MenuState.ENGINE, menu.state)
        menu.main_down()
        self.assertEqual(MenuState.ENG_MODERN, menu.state)
        menu.main_up()
        self.assertEqual(MenuState.ENGINE, menu.state)
        menu.main_down()
        self.assertEqual(MenuState.ENG_MODERN, menu.state)
        menu.main_right()
        self.assertEqual(MenuState.ENG_RETRO, menu.state)
        menu.main_up()
        self.assertEqual(MenuState.ENGINE, menu.state)
        menu.main_down()
        self.assertEqual(MenuState.ENG_RETRO, menu.state)
        menu.main_right()
        self.assertEqual(MenuState.RETROSPEED, menu.state)
        menu.main_right()
        self.assertEqual(MenuState.ENG_FAV, menu.state)
        menu.main_up()
        self.assertEqual(MenuState.ENGINE, menu.state)
        menu.main_down()
        self.assertEqual(MenuState.ENG_FAV, menu.state)
        menu.main_right()
        self.assertEqual(MenuState.ENG_MODERN, menu.state)
        menu.main_left()
        self.assertEqual(MenuState.ENG_FAV, menu.state)
        menu.main_left()
        self.assertEqual(MenuState.RETROSPEED, menu.state)
        menu.main_left()
        self.assertEqual(MenuState.ENG_RETRO, menu.state)
        menu.main_left()
        # modern engines
        self.assertEqual(MenuState.ENG_MODERN, menu.state)
        modern_engine_name = menu.main_down()
        self.assertEqual(MenuState.ENG_MODERN_NAME, menu.state)
        self.assertEqual('Lc0', modern_engine_name.large_text)
        modern_engine_name = menu.main_right()
        self.assertEqual('McBrain9932', modern_engine_name.large_text)
        modern_engine_name = menu.main_left()
        self.assertEqual('Lc0', modern_engine_name.large_text)
        menu.main_up()
        self.assertEqual(MenuState.ENG_MODERN, menu.state)
        menu.main_right()
        # retro engines
        self.assertEqual(MenuState.ENG_RETRO, menu.state)
        retro_engine_name = menu.main_down()
        self.assertEqual(MenuState.ENG_RETRO_NAME, menu.state)
        self.assertEqual('Mep.Academy', retro_engine_name.large_text)
        retro_engine_name = menu.main_right()
        self.assertEqual('M.Amsterdam', retro_engine_name.large_text)
        retro_engine_name = menu.main_left()
        self.assertEqual('Mep.Academy', retro_engine_name.large_text)
        menu.main_up()
        self.assertEqual(MenuState.ENG_RETRO, menu.state)
        menu.main_right()
        self.assertEqual(MenuState.RETROSPEED, menu.state)
        menu.main_right()
        # favorite engines
        self.assertEqual(MenuState.ENG_FAV, menu.state)
        fav_engine_name = menu.main_down()
        self.assertEqual(MenuState.ENG_FAV_NAME, menu.state)
        self.assertEqual('Lc0 v0.27.0', fav_engine_name.large_text)
        fav_engine_name = menu.main_right()
        self.assertEqual('Stockfish DD', fav_engine_name.large_text)
        fav_engine_name = menu.main_left()
        self.assertEqual('Lc0 v0.27.0', fav_engine_name.large_text)
        # level of a favorite engine
        level = menu.main_down()
        self.assertEqual(MenuState.ENG_FAV_NAME_LEVEL, menu.state)
        self.assertEqual('1 Core', level.large_text)
        level = menu.main_right()
        self.assertEqual('2 Cores', level.large_text)
        level = menu.main_left()
        self.assertEqual('1 Core', level.large_text)

        menu.main_up()
        self.assertEqual(MenuState.ENG_FAV_NAME, menu.state)
        menu.main_up()
        menu.main_right()
        modern_engine_name = menu.main_down()
        self.assertEqual(MenuState.ENG_MODERN_NAME, menu.state)
        self.assertEqual('Lc0', modern_engine_name.large_text)
        # level of a modern engine
        level = menu.main_down()
        self.assertEqual(MenuState.ENG_MODERN_NAME_LEVEL, menu.state)
        self.assertEqual('1 Core', level.large_text)
        level = menu.main_right()
        self.assertEqual('2 Cores', level.large_text)
        level = menu.main_left()
        self.assertEqual('1 Core', level.large_text)

        menu.main_up()
        self.assertEqual(MenuState.ENG_MODERN_NAME, menu.state)
        menu.main_up()
        menu.main_right()
        retro_engine_name = menu.main_down()
        self.assertEqual(MenuState.ENG_RETRO_NAME, menu.state)
        self.assertEqual('Mep.Academy', retro_engine_name.large_text)
        # level of a retro engine
        level = menu.main_down()
        self.assertEqual(MenuState.ENG_RETRO_NAME_LEVEL, menu.state)
        self.assertEqual('Level 00 - speed', level.large_text)
        level = menu.main_right()
        self.assertEqual('Level 01 - 5s move', level.large_text)
        level = menu.main_left()
        self.assertEqual('Level 00 - speed', level.large_text)

        menu.main_up()
        self.assertEqual(MenuState.ENG_RETRO_NAME, menu.state)

    @patch('platform.machine')
    def test_modern_engine_retrieval(self, machine_mock):
        menu = self.create_menu(machine_mock)
        menu.set_state_current_engine('')
        menu.enter_top_menu()
        self.assertEqual('Engine', menu.main_down().medium_text.strip())
        self.assertEqual('Modern', menu.main_down().medium_text.strip())
        menu.main_down()  # first engine 'Lc0'
        self.assertEqual('zurichess', menu.main_left().large_text)  # last engine
        self.assertEqual('level     0', menu.main_down().large_text)  # level of zurichess
        self.assertFalse(menu.main_down())  # select zurichess engine
        self.assertEqual('zurichess', menu.get_current_engine_name().large_text)

        self.assertEqual('Engine', menu.main_down().medium_text.strip())
        self.assertEqual('Modern', menu.main_down().medium_text.strip())
        self.assertEqual('zurichess', menu.main_down().large_text)  # previously selected engine

    @patch('platform.machine')
    def test_retro_engine_retrieval(self, machine_mock):
        menu = self.create_menu(machine_mock)
        menu.set_state_current_engine('')
        menu.enter_top_menu()
        self.assertEqual('Engine', menu.main_down().medium_text.strip())
        self.assertEqual('Modern', menu.main_down().medium_text.strip())
        self.assertEqual('Retro', menu.main_right().medium_text.strip())
        menu.main_down()  # first retro engine 'Mep.Academy'
        self.assertEqual('Schachzwerg', menu.main_left().large_text)  # last retro engine
        self.assertFalse(menu.main_down())  # select Schachzwerg engine
        self.assertEqual('Schachzwerg', menu.get_current_engine_name().large_text)

        self.assertEqual('Engine', menu.main_down().medium_text.strip())
        self.assertEqual('Retro', menu.main_down().medium_text.strip())
        self.assertEqual('Schachzwerg', menu.main_down().large_text)  # previously selected engine

    @patch('platform.machine')
    def test_retro_engine_level_selection(self, machine_mock):
        menu = self.create_menu(machine_mock)
        menu.set_state_current_engine('')
        menu.enter_top_menu()
        self.assertEqual('Engine', menu.main_down().medium_text.strip())
        self.assertEqual('Modern', menu.main_down().medium_text.strip())
        self.assertEqual('Retro', menu.main_right().medium_text.strip())
        menu.main_down()  # first retro engine 'Mep.Academy'
        menu.main_right()  # second retro engine
        self.assertEqual('Mep. Milano', menu.main_right().large_text)  # third retro engine
        menu.main_down()  # level selection menu
        self.assertEqual('Level 10 - 60m game', menu.main_left().large_text)  # select level for engine 'Mep. Milano',
        self.assertFalse(menu.main_down())
        self.assertEqual('Mep. Milano', menu.get_current_engine_name().large_text)

        self.assertEqual('Engine', menu.main_down().medium_text.strip())
        self.assertEqual('Retro', menu.main_down().medium_text.strip())
        self.assertEqual('Mep. Milano', menu.main_down().large_text)  # previously selected engine
        self.assertEqual('Level 10 - 60m game', menu.main_down().large_text)  # previously selected engine level

    @patch('platform.machine')
    def test_modern_engine_after_retro(self, machine_mock):
        # select modern engine
        menu = self.create_menu(machine_mock)
        menu.set_state_current_engine('')
        menu.enter_top_menu()
        self.assertEqual('Engine', menu.main_down().medium_text.strip())
        self.assertEqual('Modern', menu.main_down().medium_text.strip())
        menu.main_down()  # first engine 'Lc0'
        self.assertEqual('zurichess', menu.main_left().large_text)  # last engine
        self.assertEqual('level     0', menu.main_down().large_text)  # level of zurichess
        self.assertFalse(menu.main_down())  # select zurichess engine

        # select retro engine
        menu.enter_top_menu()
        self.assertEqual('Engine', menu.main_down().medium_text.strip())
        self.assertEqual('Modern', menu.main_down().medium_text.strip())
        self.assertEqual('Retro', menu.main_right().medium_text.strip())
        menu.main_down()  # first retro engine 'Mep.Academy'
        self.assertEqual('Schachzwerg', menu.main_left().large_text)  # last retro engine
        self.assertFalse(menu.main_down())  # select Schachzwerg engine

        # re-select modern engine
        menu.enter_top_menu()
        self.assertEqual('Engine', menu.main_down().medium_text.strip())
        self.assertEqual('Retro', menu.main_down().medium_text.strip())
        self.assertEqual('Modern', menu.main_left().medium_text.strip())
        self.assertEqual('zurichess', menu.main_down().large_text)  # previous modern engine

    @patch('platform.machine')
    def test_set_state_current_engine_modern(self, machine_mock):
        menu = self.create_menu(machine_mock)
        menu.set_state_current_engine('zurich')
        menu.enter_top_menu()
        self.assertEqual('Engine', menu.main_down().medium_text.strip())
        self.assertEqual('Modern', menu.main_down().medium_text.strip())
        self.assertEqual('zurichess', menu.main_down().large_text)

    @patch('platform.machine')
    def test_set_state_current_engine_retro(self, machine_mock):
        menu = self.create_menu(machine_mock)
        menu.set_state_current_engine('mame/milano')
        menu.enter_top_menu()
        self.assertEqual('Engine', menu.main_down().medium_text.strip())
        self.assertEqual('Retro', menu.main_down().medium_text.strip())
        self.assertEqual('Mep. Milano', menu.main_down().large_text)

    @patch('platform.machine')
    def test_set_state_current_engine_favorite(self, machine_mock):
        menu = self.create_menu(machine_mock)
        menu.set_state_current_engine('mame/milano')
        menu.enter_top_menu()
        self.assertEqual('Engine', menu.main_down().medium_text.strip())
        self.assertEqual('Retro', menu.main_down().medium_text.strip())
        self.assertEqual('R.-Speed', menu.main_right().medium_text.strip())
        self.assertEqual('Favorite', menu.main_right().medium_text.strip())
        self.assertEqual('Mephisto Milano', menu.main_down().large_text)

    @patch('platform.machine')
    def test_engine_not_in_modern_nor_in_retro(self, machine_mock):
        menu = self.create_menu(machine_mock)
        menu.set_state_current_engine('someEngine')
        self.assertEqual(MenuState.ENG_FAV_NAME, menu.state)
        menu.enter_top_menu()
        self.assertEqual('Engine', menu.main_down().medium_text.strip())
<<<<<<< HEAD
        self.assertEqual('Retro', menu.main_down().medium_text.strip())
        self.assertEqual('R.-Speed', menu.main_right().medium_text.strip())
        self.assertEqual('Favorite', menu.main_right().medium_text.strip())
        self.assertEqual('Tasc R30 V2.5', menu.main_down().large_text)
        self.assertEqual('someEngine', menu.main_right().large_text)
=======
        self.assertEqual('Favorite', menu.main_down().medium_text.strip())
        self.assertEqual('someEngine', menu.main_down().large_text)
>>>>>>> b6d95442
        self.assertEqual('Stockfish 15', menu.main_right().large_text)

    @patch('platform.machine')
    def test_power_menu(self, machine_mock):
        menu = self.create_menu(machine_mock)
        menu.set_state_current_engine('mame/tascr30_king')
        menu.enter_top_menu()
        self.assertEqual('Engine', menu.main_down().medium_text.strip())
        self.assertEqual('System', menu.main_right().medium_text.strip())
        self.assertEqual('Power', menu.main_down().medium_text.strip())
        self.assertEqual('Information', menu.main_right().large_text.strip())
        self.assertEqual('Power', menu.main_left().large_text.strip())
        self.assertEqual('E-Board', menu.main_left().large_text.strip())
        self.assertEqual('Power', menu.main_right().large_text.strip())
        self.assertEqual('Shut down', menu.main_down().large_text.strip())
        self.assertEqual('Restart', menu.main_right().large_text.strip())
        self.assertEqual('Shut down', menu.main_left().large_text.strip())

    @patch('platform.machine')
    def test_node_menu(self, machine_mock):
        menu = self.create_menu(machine_mock)
        menu.set_state_current_engine('')
        text = menu.get_current_engine_name()
        self.assertEqual('Lc0', text.large_text)
        menu.enter_top_menu()
        self.assertEqual(MenuState.TOP, menu.state)
        menu.main_down()
        # start with engine menu from top menu
        menu.main_left()
        menu.main_left()
        self.assertEqual(MenuState.TIME, menu.state)
        menu.main_down()
        menu.main_left()
        menu.main_left()
        self.assertEqual(MenuState.TIME_NODE, menu.state)
        menu.main_right()
        menu.main_left()
        self.assertEqual(MenuState.TIME_NODE, menu.state)
        text = menu.main_down()
        self.assertEqual(MenuState.TIME_NODE_CTRL, menu.state)
        self.assertEqual('Nodes  1', text.large_text.strip())
        self.assertEqual('Nodes  2', menu.main_right().large_text.strip())
        self.assertEqual('Nodes  1', menu.main_left().large_text.strip())
        self.assertEqual('Nodes 25', menu.main_left().large_text.strip())<|MERGE_RESOLUTION|>--- conflicted
+++ resolved
@@ -272,16 +272,8 @@
         self.assertEqual(MenuState.ENG_FAV_NAME, menu.state)
         menu.enter_top_menu()
         self.assertEqual('Engine', menu.main_down().medium_text.strip())
-<<<<<<< HEAD
-        self.assertEqual('Retro', menu.main_down().medium_text.strip())
-        self.assertEqual('R.-Speed', menu.main_right().medium_text.strip())
-        self.assertEqual('Favorite', menu.main_right().medium_text.strip())
-        self.assertEqual('Tasc R30 V2.5', menu.main_down().large_text)
-        self.assertEqual('someEngine', menu.main_right().large_text)
-=======
         self.assertEqual('Favorite', menu.main_down().medium_text.strip())
         self.assertEqual('someEngine', menu.main_down().large_text)
->>>>>>> b6d95442
         self.assertEqual('Stockfish 15', menu.main_right().large_text)
 
     @patch('platform.machine')
