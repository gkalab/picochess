# Copyright (C) 2013-2014 Jean-Francois Romang (jromang@posteo.de)
#                         Shivkumar Shivaji ()
#
# This program is free software: you can redistribute it and/or modify
# it under the terms of the GNU General Public License as published by
# the Free Software Foundation, either version 3 of the License, or
# (at your option) any later version.
#
# This program is distributed in the hope that it will be useful,
# but WITHOUT ANY WARRANTY; without even the implied warranty of
# MERCHANTABILITY or FITNESS FOR A PARTICULAR PURPOSE. See the
# GNU General Public License for more details.
#
# You should have received a copy of the GNU General Public License
# along with this program. If not, see <http://www.gnu.org/licenses/>.

import logging
import queue
import os
import platform
import random
import subprocess
import urllib.request
import socket
import json
from xml.dom.minidom import parseString

try:
    import enum
except ImportError:
    import enum34 as enum


# picochess version
version = '050'

event_queue = queue.Queue()
serial_queue = queue.Queue()

display_devices = []
dgtdisplay_devices = []


class AutoNumber(enum.Enum):
    def __new__(cls):  # Autonumber
        value = len(cls.__members__) + 1
        obj = object.__new__(cls)
        obj._value_ = value
        return obj


class Event(AutoNumber):
    # User events
    FEN = ()  # User has moved one or more pieces, and we have a new fen position.
    LEVEL = ()  # User sets engine level (from 1 to 20).
    NEW_GAME = ()  # User starts a new game
    DRAWRESIGN = () # User declares a resignation or draw
    USER_MOVE = ()  # User sends a move
    KEYBOARD_MOVE = ()  # Keyboard sends a move (to be transfered to a fen)
    OPENING_BOOK = ()  # User chooses an opening book
    SET_MODE = ()  # Change interaction mode
    SETUP_POSITION = ()  # Setup custom position
    # dgt events
    DGT_BUTTON = () # User pressed a button at the dgt clock
    DGT_FEN = () # DGT board sends a fen
    # Engine events
    BEST_MOVE = ()  # Engine has found a move
    NEW_PV = ()  # Engine sends a new principal variation
    SCORE = ()  # Engine sends a new score
    STARTSTOP_THINK = ()  # Engine should start/stop thinking
    STARTSTOP_CLOCK = ()  # Clock should start/stop
    SET_TIME_CONTROL = ()  # User sets time control
    OUT_OF_TIME = ()
    UCI_OPTION_SET = ()  # Users sets an UCI option, contains 'name' and 'value' (strings)
    SHUTDOWN = ()


class Message(AutoNumber):
    # Messages to display devices
    COMPUTER_MOVE = ()  # Show computer move
    BOOK_MOVE = ()  # Show book move
    NEW_PV = ()  # Show the new Principal Variation
    REVIEW_MODE_MOVE = ()  # Player is reviewing game
    REMOTE_MODE_MOVE = ()  # DGT Player is playing vs network player
    LEVEL = ()  # User sets engine level (from 1 to 20).
    TIME_CONTROL = ()
    OPENING_BOOK = ()  # User chooses an opening book
    DGT_BUTTON = ()  # Clock button pressed
    DGT_FEN = ()  # DGT Board sends a fen
    DGT_CLOCK_VERSION = ()  # DGT Board sends the clock version

    INTERACTION_MODE = ()  # Interaction mode
    PLAY_MODE = ()  # Play mode
    START_NEW_GAME = ()
    COMPUTER_MOVE_DONE_ON_BOARD = ()  # User has done the compute move on board
    SEARCH_STARTED = ()  # Engine has started to search
    SEARCH_STOPPED = ()  # Engine has stopped the search
    USER_TAKE_BACK = ()  # User takes back his move while engine is searching
    RUN_CLOCK = ()  # Say to run autonomous clock, contains time_control
    STOP_CLOCK = ()  # Stops the clock
    USER_MOVE = ()  # Player has done a move on board
    UCI_OPTION_LIST = ()  # Contains 'options', a dict of the current engine's UCI options
    GAME_ENDS = ()  # The current game has ended, contains a 'result' (GameResult) and list of 'moves'

    SYSTEM_INFO = ()  # Information about picochess such as version etc
    STARTUP_INFO = ()  # Information about the startup options
    SCORE = ()  # Score


class Dgt(AutoNumber):
    # Commands to the DGThardware (or the virtual hardware)
    DISPLAY_MOVE = ()
    DISPLAY_TEXT = ()
    LIGHT_CLEAR = ()
    LIGHT_SQUARES = ()
    CLOCK_STOP = ()
    CLOCK_START = ()
    CLOCK_VERSION = ()  # DGT Board sends the clock version


class Menu(AutoNumber):
    GAME_MENU = ()  # Default Menu
    SETUP_POSITION_MENU = ()  # Setup position menu
    ENGINE_MENU = ()  # Engine menu
    TIME_MENU = () # Time controls menu
    SETTINGS_MENU = ()  # Settings menu


class SetupPositionMenu(AutoNumber):
    TO_MOVE_TOGGLE = ()
    REVERSE_ORIENTATION = ()
    SCAN_POSITION = ()
    SPACER = ()
    SWITCH_MENU = ()  # Switch Menu


class EngineMenu(AutoNumber):
    LEVEL = ()
    BOOK = ()
    ENG_INFO = ()
    SWITCH_MENU = ()  # Switch Menu


class TimeMenu(AutoNumber):
<<<<<<< HEAD
    TIME_FIXED = () 
    TIME__BLITZ = ()  
    TIME_FISCHER = ()  
    SPACER = ()  
    SWITCH_MENU = ()  
=======
    TIME_FIXED = ()
    TIME__BLITZ = ()
    TIME_FISCHER = ()
    SPACER = ()
    SWITCH_MENU = ()
>>>>>>> 030bbae4


class GameMenu(AutoNumber):
    LAST_MOVE = ()  # Show last move
    HINT_EVAL = ()  # Show hint/evaluation
    START_STOP = ()  # Starts/Stops the calculation
    CHANGE_MODE = ()  # Change Modes
    SWITCH_MENU = ()  # Switch Menu


@enum.unique
class Mode(enum.Enum):
    # Interaction modes
    GAME = 'game'
    ANALYSIS = 'analyse'
    KIBITZ = 'kibitz'
    OBSERVE = 'observe'
    REMOTE = 'remote'


@enum.unique
class PlayMode(enum.Enum):
    # Play modes
    PLAY_WHITE = 'white'
    PLAY_BLACK = 'black'


class ClockMode(AutoNumber):
    FIXED_TIME = ()  # Fixed seconds per move
    BLITZ = ()  # Fixed time per game
    FISCHER = ()  # Fischer increment

@enum.unique
class GameResult(enum.Enum):
    MATE = 'mate'
    STALEMATE = 'stalemate'
    TIME_CONTROL = 'time'
    INSUFFICIENT_MATERIAL = 'material'
    SEVENTYFIVE_MOVES = '75 moves'
    FIVEFOLD_REPETITION = 'repetition'
    ABORT = 'abort'
    RESIGN_WHITE = 'W wins'
    RESIGN_BLACK = 'B wins'
    DRAW = 'draw'


class EngineStatus(AutoNumber):
    THINK = ()
    PONDER = ()
    WAIT = ()


class BeepLevel(AutoNumber):
    YES = ()
    NO = ()
    CONFIG = ()


@enum.unique
class Commands(enum.Enum):
    """ COMMAND CODES FROM PC TO BOARD """
    # Commands not resulting in returning messages:
    DGT_SEND_RESET = 0x40  # Puts the board in IDLE mode, cancelling any UPDATE mode
    DGT_STARTBOOTLOADER = 0x4e  # Makes a long jump to the FC00 boot loader code. Start FLIP now
    # Commands resulting in returning message(s):
    DGT_SEND_CLK = 0x41  # Results in a DGT_MSG_BWTIME message
    DGT_SEND_BRD = 0x42  # Results in a DGT_MSG_BOARD_DUMP message
    DGT_SEND_UPDATE = 0x43  # Results in DGT_MSG_FIELD_UPDATE messages and DGT_MSG_BWTIME messages
    # as long as the board is in UPDATE mode
    DGT_SEND_UPDATE_BRD = 0x44  # Results in DGT_MSG_FIELD_UPDATE messages as long as the board is in UPDATE_BOARD mode
    DGT_RETURN_SERIALNR = 0x45  # Results in a DGT_MSG_SERIALNR message
    DGT_RETURN_BUSADRES = 0x46  # Results in a DGT_MSG_BUSADRES message
    DGT_SEND_TRADEMARK = 0x47  # Results in a DGT_MSG_TRADEMARK message
    DGT_SEND_EE_MOVES = 0x49  # Results in a DGT_MSG_EE_MOVES message
    DGT_SEND_UPDATE_NICE = 0x4b  # Results in DGT_MSG_FIELD_UPDATE messages and DGT_MSG_BWTIME messages,
    # the latter only at time changes, as long as the board is in UPDATE_NICE mode
    DGT_SEND_BATTERY_STATUS = 0x4c  # New command for bluetooth board. Requests the battery status from the board.
    DGT_SEND_VERSION = 0x4d  # Results in a DGT_MSG_VERSION message
    DGT_SEND_BRD_50B = 0x50  # Results in a DGT_MSG_BOARD_DUMP_50 message: only the black squares
    DGT_SCAN_50B = 0x51  # Sets the board in scanning only the black squares. This is written in EEPROM
    DGT_SEND_BRD_50W = 0x52  # Results in a DGT_MSG_BOARD_DUMP_50 message: only the black squares
    DGT_SCAN_50W = 0x53  # Sets the board in scanning only the black squares. This is written in EEPROM.
    DGT_SCAN_100 = 0x54  # Sets the board in scanning all squares. This is written in EEPROM
    DGT_RETURN_LONG_SERIALNR = 0x55  # Results in a DGT_LONG_SERIALNR message
    DGT_SET_LEDS = 0x60  # Only for the Revelation II to switch a LED pattern on. This is a command that
    # has three extra bytes with data.
    # Clock commands, returns ACK message if mode is in UPDATE or UPDATE_NICE
    DGT_CLOCK_MESSAGE = 0x2b  # This message contains a command for the clock.


class Clock(enum.Enum):
    DGT_CMD_CLOCK_DISPLAY = 0x01  # This command can control the segments of six 7-segment characters,
    # two dots, two semicolons and the two '1' symbols.
    DGT_CMD_CLOCK_ICONS = 0x02  # Used to control the clock icons like flags etc.
    DGT_CMD_CLOCK_END = 0x03  # This command clears the message and brings the clock back to the
    # normal display (showing clock times).
    DGT_CMD_CLOCK_BUTTON = 0x08  # Requests the current button pressed (if any).
    DGT_CMD_CLOCK_VERSION = 0x09  # This commands requests the clock version.
    DGT_CMD_CLOCK_SETNRUN = 0x0a  # This commands controls the clock times and counting direction, when
    # the clock is in mode 23. A clock can be paused or counting down. But
    # counting up isn't supported on current DGT XL's (1.14 and lower) yet.
    DGT_CMD_CLOCK_BEEP = 0x0b  # This clock command turns the beep on, for a specified time (64ms * byte 5)
    DGT_CMD_CLOCK_ASCII = 0x0c  # This clock commands sends a ASCII message to the clock that
    # can be displayed only by the DGT3000.
    DGT_CMD_CLOCK_START_MESSAGE = 0x03
    DGT_CMD_CLOCK_END_MESSAGE = 0x00
    DGT_ACK_CLOCK_BUTTON = 0x88  # Ack of a clock button


class Messages(enum.IntEnum):
    """
    DESCRIPTION OF THE MESSAGES FROM BOARD TO PC
    """
    MESSAGE_BIT = 0x80  # The Message ID is the logical OR of MESSAGE_BIT and ID code
    # ID codes
    DGT_NONE = 0x00
    DGT_BOARD_DUMP = 0x06
    DGT_BWTIME = 0x0d
    DGT_FIELD_UPDATE = 0x0e
    DGT_EE_MOVES = 0x0f
    DGT_BUSADRES = 0x10
    DGT_SERIALNR = 0x11
    DGT_TRADEMARK = 0x12
    DGT_VERSION = 0x13
    DGT_BOARD_DUMP_50B = 0x14  # Added for Draughts board
    DGT_BOARD_DUMP_50W = 0x15  # Added for Draughts board
    DGT_BATTERY_STATUS = 0x20  # Added for Bluetooth board
    DGT_LONG_SERIALNR = 0x22  # Added for Bluetooth board
    # DGT_MSG_BOARD_DUMP is the message that follows on a DGT_SEND_BOARD command
    DGT_MSG_BOARD_DUMP = (MESSAGE_BIT | DGT_BOARD_DUMP)
    DGT_SIZE_BOARD_DUMP = 67
    DGT_SIZE_BOARD_DUMP_DRAUGHTS = 103
    DGT_MSG_BOARD_DUMP_50B = (MESSAGE_BIT | DGT_BOARD_DUMP_50B)
    DGT_SIZE_BOARD_DUMP_50B = 53
    DGT_MSG_BOARD_DUMP_50W = (MESSAGE_BIT | DGT_BOARD_DUMP_50W)
    DGT_SIZE_BOARD_DUMP_50W = 53
    DGT_MSG_BWTIME = (MESSAGE_BIT | DGT_BWTIME)
    DGT_SIZE_BWTIME = 10
    DGT_MSG_FIELD_UPDATE = (MESSAGE_BIT | DGT_FIELD_UPDATE)
    DGT_SIZE_FIELD_UPDATE = 5
    DGT_MSG_TRADEMARK = (MESSAGE_BIT | DGT_TRADEMARK)
    DGT_MSG_BUSADRES = (MESSAGE_BIT | DGT_BUSADRES)
    DGT_SIZE_BUSADRES = 5
    DGT_MSG_SERIALNR = (MESSAGE_BIT | DGT_SERIALNR)
    DGT_SIZE_SERIALNR = 8
    DGT_MSG_LONG_SERIALNR = (MESSAGE_BIT | DGT_LONG_SERIALNR)
    DGT_SIZE_LONG_SERIALNR = 13
    DGT_MSG_VERSION = (MESSAGE_BIT | DGT_VERSION)
    DGT_SIZE_VERSION = 5
    DGT_MSG_BATTERY_STATUS = (MESSAGE_BIT | DGT_BATTERY_STATUS)
    DGT_SIZE_BATTERY_STATUS = 7
    DGT_MSG_EE_MOVES = (MESSAGE_BIT | DGT_EE_MOVES)
    # Definition of the one-byte EEPROM message codes
    EE_POWERUP = 0x6a
    EE_EOF = 0x6b
    EE_FOURROWS = 0x6c
    EE_EMPTYBOARD = 0x6d
    EE_DOWNLOADED = 0x6e
    EE_BEGINPOS = 0x6f
    EE_BEGINPOS_ROT = 0x7a
    EE_START_TAG = 0x7b
    EE_WATCHDOG_ACTION = 0x7c
    EE_FUTURE_1 = 0x7d
    EE_FUTURE_2 = 0x7e
    EE_NOP = 0x7f
    EE_NOP2 = 0x00


class Observable(object):  # Input devices are observable
    def __init__(self):
        super(Observable, self).__init__()

    @staticmethod
    def fire(event, **attrs):
        for k, v in attrs.items():
            setattr(event, k, v)
        event_queue.put(event)


class Display(object):  # Display devices (DGT XL clock, Piface LCD, pgn file...)
    def __init__(self):
        super(Display, self).__init__()
        self.message_queue = queue.Queue()
        display_devices.append(self)

    @staticmethod
    def show(message, **attrs):  # Sends a message on each display device
        for k, v in attrs.items():
            setattr(message, k, v)
        for display in display_devices:
            display.message_queue.put(message)


class HardwareDisplay(object):  # Display devices (DGT XL clock, Piface LCD, pgn file...)
    def __init__(self):
        super(HardwareDisplay, self).__init__()
        self.dgt_queue = queue.Queue()
        dgtdisplay_devices.append(self)

    @staticmethod
    def show(message, **attrs):  # Sends a message on each display device
        for k, v in attrs.items():
            setattr(message, k, v)
        for display in dgtdisplay_devices:
            display.dgt_queue.put(message)


# switch/case instruction in python
class switch(object):
    def __init__(self, value):
        self.value = value
        self.fall = False

    def __iter__(self):
        """Return the match method once, then stop"""
        yield self.match
        raise StopIteration

    def match(self, *args):
        """Indicate whether or not to enter a case suite"""
        if self.fall or not args:
            return True
        elif self.value in args:  # changed for v1.5, see below
            self.fall = True
            return True
        else:
            return False


def get_opening_books():
    program_path = os.path.dirname(os.path.realpath(__file__)) + os.sep
    book_list = sorted(os.listdir(program_path + 'books'))
    library = []
    for book in book_list:
        library.append((book[2:book.index('.')], 'books' + os.sep + book))
    return library


def weighted_choice(book, game):
    try:
        b = book.weighted_choice(game)
    except IndexError:
        return None
    return b.move()


def hours_minutes_seconds(seconds):
    m, s = divmod(seconds, 60)
    h, m = divmod(m, 60)
    return h, m, s


def which(program):
    """ Find an executable file on the system path.
    :param program: Name or full path of the executable file
    :return: Full path of the executable file, or None if it was not found
    """

    def is_exe(fpath):
        return os.path.isfile(fpath) and os.access(fpath, os.X_OK)

    fpath, fname = os.path.split(program)
    if fpath:
        if is_exe(program):
            return program
    else:
        for path in os.environ["PATH"].split(os.pathsep) + [os.path.dirname(os.path.realpath(__file__)),
                                                            os.path.dirname(
                                                                os.path.realpath(__file__)) + os.sep + 'engines']:
            path = path.strip('"')
            exe_file = os.path.join(path, program)
            if is_exe(exe_file):
                return exe_file
    logging.warning("Engine executable [%s] not found", program)
    return None


def update_picochess(auto_reboot=False):
    git = which('git.exe' if platform.system() == 'Windows' else 'git')
    if git:
        branch = subprocess.Popen([git, "rev-parse", "--abbrev-ref", "HEAD"], stdout=subprocess.PIPE).communicate()[
            0].decode(encoding='UTF-8').rstrip()
        if branch == 'stable':
            # Fetch remote repo
            output = subprocess.Popen([git, "remote", "update"], stdout=subprocess.PIPE).communicate()[0].decode(
                encoding='UTF-8')
            logging.debug(output)
            # Check if update is needed
            output = subprocess.Popen([git, "status", "-uno"], stdout=subprocess.PIPE).communicate()[0].decode(
                encoding='UTF-8')
            logging.debug(output)
            if not 'up-to-date' in output:
                # Update
                logging.debug('Updating')
                output = subprocess.Popen([git, "pull", "origin", "stable"], stdout=subprocess.PIPE).communicate()[
                    0].decode(encoding='UTF-8')
                logging.debug(output)
                if auto_reboot:
                    os.system('reboot')


def shutdown():
    logging.debug('Shutting down system')
    if platform.system() == 'Windows':
        os.system('shutdown /s')
    else:
        os.system('shutdown -h now')


def get_ip():
    s = socket.socket(socket.AF_INET, socket.SOCK_DGRAM)
    try:
        s.connect(("google.com", 80))
        return s.getsockname()[0]

    # TODO: Better handling of exceptions of socket connect
    except socket.error as v:
        logging.error("No Internet Connection!")
    finally:
        s.close()


def get_location():
    try:
        response = urllib.request.urlopen('http://www.telize.com/geoip/')
        j = json.loads(response.read().decode())
        country = j['country']
        city = j['city']
        country_code = j['country_code']

        return city + ', ' + country + ' ' + country_code
    except:
        return '?'<|MERGE_RESOLUTION|>--- conflicted
+++ resolved
@@ -142,19 +142,11 @@
 
 
 class TimeMenu(AutoNumber):
-<<<<<<< HEAD
-    TIME_FIXED = () 
-    TIME__BLITZ = ()  
-    TIME_FISCHER = ()  
-    SPACER = ()  
-    SWITCH_MENU = ()  
-=======
     TIME_FIXED = ()
     TIME__BLITZ = ()
     TIME_FISCHER = ()
     SPACER = ()
     SWITCH_MENU = ()
->>>>>>> 030bbae4
 
 
 class GameMenu(AutoNumber):
