# Copyright (C) 2013-2014 Jean-Francois Romang (jromang@posteo.de)
#                         Shivkumar Shivaji ()
#
# This program is free software: you can redistribute it and/or modify
# it under the terms of the GNU General Public License as published by
# the Free Software Foundation, either version 3 of the License, or
# (at your option) any later version.
#
# This program is distributed in the hope that it will be useful,
# but WITHOUT ANY WARRANTY; without even the implied warranty of
# MERCHANTABILITY or FITNESS FOR A PARTICULAR PURPOSE. See the
# GNU General Public License for more details.
#
# You should have received a copy of the GNU General Public License
# along with this program. If not, see <http://www.gnu.org/licenses/>.

import logging
import queue
import os
import platform
import subprocess
import urllib.request
import socket
import json

try:
    import enum
except ImportError:
    import enum34 as enum


# picochess version
version = '058'

event_queue = queue.Queue()
serial_queue = queue.Queue()

display_devices = []
dgtdisplay_devices = []


class AutoNumber(enum.Enum):
    def __new__(cls):  # Autonumber
        value = len(cls.__members__) + 1
        obj = object.__new__(cls)
        obj._value_ = value
        return obj


class EventApi():
    # User events
    FEN = 'EVT_FEN'  # User has moved one or more pieces, and we have a new fen position
    LEVEL = 'EVT_LEVEL'  # User sets engine level (from 1 to 20)
    NEW_GAME = 'EVT_NEW_GAME'  # User starts a new game
    DRAWRESIGN = 'EVT_DRAWRESIGN'  # User declares a resignation or draw
    USER_MOVE = 'EVT_USER_MOVE'  # User sends a move
    KEYBOARD_MOVE = 'EVT_KEYBOARD_MOVE'  # Keyboard sends a move (to be transfered to a fen)
    REMOTE_MOVE = 'EVT_REMOTE_MOVE'  # Remote player move
    SET_OPENING_BOOK = 'EVT_SET_OPENING_BOOK'  # User chooses an opening book
    NEW_ENGINE = 'EVT_NEW_ENGINE'  # Change engine
    SET_INTERACTION_MODE = 'EVT_SET_INTERACTION_MODE'  # Change interaction mode
    SETUP_POSITION = 'EVT_SETUP_POSITION'  # Setup custom position
    STARTSTOP_THINK = 'EVT_STARTSTOP_THINK'  # Engine should start/stop thinking
    STARTSTOP_CLOCK = 'EVT_STARTSTOP_CLOCK'  # Clock should start/stop
    SET_TIME_CONTROL = 'EVT_SET_TIME_CONTROL'  # User sets time control
    UCI_OPTION_SET = 'EVT_UCI_OPTION_SET'  # Users sets an UCI option, contains 'name' and 'value' (strings)
    SHUTDOWN = 'EVT_SHUTDOWN'  # User wants to shutdown the machine
    ALTERNATIVE_MOVE = 'EVT_ALTERNATIVE_MOVE'  # User wants engine to recalculate the position
    # dgt events
    DGT_BUTTON = 'EVT_DGT_BUTTON'  # User pressed a button at the dgt clock
    DGT_FEN = 'EVT_DGT_FEN'  # DGT board sends a fen
    # Engine events
    BEST_MOVE = 'EVT_BEST_MOVE'  # Engine has found a move
    NEW_PV = 'EVT_NEW_PV'  # Engine sends a new principal variation
    NEW_SCORE = 'EVT_NEW_SCORE'  # Engine sends a new score
    OUT_OF_TIME = 'EVT_OUT_OF_TIME'  # Clock flag fallen


class MessageApi():
    # Messages to display devices
    COMPUTER_MOVE = 'MSG_COMPUTER_MOVE'  # Show computer move
    BOOK_MOVE = 'MSG_BOOK_MOVE'  # Show book move
    NEW_PV = 'MSG_NEW_PV'  # Show the new Principal Variation
    REVIEW_MODE_MOVE = 'MSG_REVIEW_MODE_MOVE'  # Player is reviewing game
    REMOTE_MODE_MOVE = 'MSG_REMOTE_XXX'  # DGT Player is playing vs network player
    ENGINE_READY = 'MSG_ENGINE_READY'
    ENGINE_STARTUP = 'MSG_ENGINE_STARTUP'  # first time a new engine is ready
    ENGINE_FAIL = 'MSG_ENGINE_FAIL'
    LEVEL = 'MSG_LEVEL'  # User sets engine level (from 1 to 20).
    TIME_CONTROL = 'MSG_TIME_CONTROL'
    OPENING_BOOK = 'MSG_OPENING_BOOK'  # User chooses an opening book
    DGT_BUTTON = 'MSG_DGT_BUTTON'  # Clock button pressed
    DGT_FEN = 'MSG_DGT_FEN'  # DGT Board sends a fen
    DGT_CLOCK_VERSION = 'MSG_DGT_CLOCK_VERSION'  # DGT Board sends the clock version
    DGT_CLOCK_TIME = 'MSG_DGT_CLOCK_TIME'  # DGT Clock time message

    INTERACTION_MODE = 'MSG_INTERACTON_MODE'  # Interaction mode
    PLAY_MODE = 'MSG_PLAY_MODE'  # Play mode
    START_NEW_GAME = 'MSG_START_NEW_GAME'
    COMPUTER_MOVE_DONE_ON_BOARD = 'MSG_COMPUTER_MOVE_DONE_ON_BOARD'  # User has done the compute move on board
    WAIT_STATE = 'MSG_WAIT_STATE'  # picochess waits for the user
    SEARCH_STARTED = 'MSG_SEARCH_STARTED'  # Engine has started to search
    SEARCH_STOPPED = 'MSG_SEARCH_STOPPED'  # Engine has stopped the search
    USER_TAKE_BACK = 'MSG_USER_TACK_BACK'  # User takes back his move while engine is searching
    RUN_CLOCK = 'MSG_RUN_CLOCK'  # Say to run autonomous clock, contains time_control
    STOP_CLOCK = 'MSG_STOP_CLOCK'  # Stops the clock
    USER_MOVE = 'MSG_USER_MOVE'  # Player has done a move on board
    UCI_OPTION_LIST = 'MSG_UCI_OPTION_LIST'  # Contains 'options', a dict of the current engine's UCI options
    GAME_ENDS = 'MST_GAME_ENDS'  # The current game has ended, contains a 'result' (GameResult) and list of 'moves'

    SYSTEM_INFO = 'MSG_SYSTEM_INFO'  # Information about picochess such as version etc
    STARTUP_INFO = 'MSG_STARTUP_INFO'  # Information about the startup options
    NEW_SCORE = 'MSG_NEW_SCORE'  # Score
    ALTERNATIVE_MOVE = 'MSG_ALTERNATIVE_MOVE'  # User wants another move to be calculated
    JACK_CONNECTED_ERROR = 'MSG_JACK_CONNECTED_ERROR'  # User connected fully|partly the clock via jack => remove it
<<<<<<< HEAD
    NO_CLOCK_ERROR = 'MSG_NO_CLOCK_ERROR'  # User hasnt connected a clock over E-Board
=======
    NO_CLOCK_ERROR = 'MSG_NO_CLOCK_ERROR'  # User hasnt connected a clock
>>>>>>> d83c1c2f
    NO_EBOARD_ERROR = 'MSG_NO_EBOARD_ERROR'  # User hasnt connected an E-Board
    EBOARD_VERSION = 'MSG_EBOARD_VERSION'  # Startup Message after a successful connection to an E-Board


class DgtApi():
    # Commands to the DGThw/pi (or the virtual hardware)
    DISPLAY_MOVE = 'DGT_DISPLAY_MOVE'
    DISPLAY_TEXT = 'DGT_DISPLAY_TEXT'
    LIGHT_CLEAR = 'DGT_LIGHT_CLEAR'
    LIGHT_SQUARES = 'DGT_LIGHT_SQUARES'
    CLOCK_STOP = 'DGT_CLOCK_STOP'
    CLOCK_START = 'DGT_CLOCK_START'
    CLOCK_VERSION = 'DGT_CLOCK_VERSION'
    CLOCK_TIME = 'DGT_CLOCK_TIME'
    SERIALNR = 'DGT_SERIALNR'


class Menu(AutoNumber):
    GAME_MENU = ()  # Default Menu
    SETUP_POSITION_MENU = ()  # Setup position menu
    LEVEL_MENU = ()  # Playing strength
    TIME_MENU = () # Time controls menu
    ENGINE_MENU = ()  # Engine menu
    BOOK_MENU = ()  # Book menu
    SETTINGS_MENU = ()  # Settings menu


class SetupPositionMenu(AutoNumber):
    TO_MOVE_TOGGLE = ()
    REVERSE_ORIENTATION = ()
    SCAN_POSITION = ()
    SPACER = ()
    SWITCH_MENU = ()  # Switch Menu


class EngineMenu(AutoNumber):
    LEVEL = ()
    ENGINE = ()
    ENG_INFO = ()
    SWITCH_MENU = ()  # Switch Menu


class BookMenu(AutoNumber):
    BOOK = ()
    BOOK_INFO = ()
    SWITCH_MENU = ()  # Switch Menu


class TimeMenu(AutoNumber):
    TIME_FIXED = ()
    TIME_BLITZ = ()
    TIME_FISCHER = ()
    SPACER = ()
    SWITCH_MENU = ()


class GameMenu(AutoNumber):
    LAST_MOVE = ()  # Show last move
    HINT_EVAL = ()  # Show hint/evaluation
    START_STOP = ()  # Starts/Stops the calculation
    CHANGE_MODE = ()  # Change Modes
    SWITCH_MENU = ()  # Switch Menu


class PowerMenu(AutoNumber):
    CONFIRM_NONE = ()  # Nothing to confirm from power menu
    CONFIRM_PWR = ()  # Confirm the PowerOff request
    CONFIRM_RBT = ()  # Confirm the Reboot request


@enum.unique
class Mode(enum.Enum):
    GAME = 'game'
    ANALYSIS = 'analyse'
    KIBITZ = 'kibitz'
    OBSERVE = 'observe'
    REMOTE = 'remote'


@enum.unique
class PlayMode(enum.Enum):
    PLAY_WHITE = 'white'
    PLAY_BLACK = 'black'


class ClockMode(AutoNumber):
    FIXED_TIME = ()  # Fixed seconds per move
    BLITZ = ()  # Fixed time per game
    FISCHER = ()  # Fischer increment


@enum.unique
class GameResult(enum.Enum):
    MATE = 'mate'
    STALEMATE = 'stalemate'
    OUT_OF_TIME = 'time'
    INSUFFICIENT_MATERIAL = 'material'
    SEVENTYFIVE_MOVES = '75 moves'
    FIVEFOLD_REPETITION = 'repetition'
    ABORT = 'abort'
    RESIGN_WHITE = 'W wins'
    RESIGN_BLACK = 'B wins'
    DRAW = 'draw'


class EngineStatus(AutoNumber):
    THINK = ()
    PONDER = ()
    WAIT = ()


@enum.unique
class BeepLevel(enum.Enum):
    YES = 0x0f  # Always ON
    NO = 0x00  # Always OFF
    CONFIG = 0x01  # Takeback, GameEnd, NewGame and ComputerMove
    BUTTON = 0x02  # All Events coming from button press
    MAP = 0x04  # All Events coming from Queen placing at start pos (line3-6)
    OKAY = 0x08  # All Events from "ok" (confirm) messages incl. "you move"


@enum.unique
class DgtCmd(enum.Enum):
    """ COMMAND CODES FROM PC TO BOARD """
    # Commands not resulting in returning messages:
    DGT_SEND_RESET = 0x40  # Puts the board in IDLE mode, cancelling any UPDATE mode
    DGT_STARTBOOTLOADER = 0x4e  # Makes a long jump to the FC00 boot loader code. Start FLIP now
    # Commands resulting in returning message(s):
    DGT_SEND_CLK = 0x41  # Results in a DGT_MSG_BWTIME message
    DGT_SEND_BRD = 0x42  # Results in a DGT_MSG_BOARD_DUMP message
    DGT_SEND_UPDATE = 0x43  # Results in DGT_MSG_FIELD_UPDATE messages and DGT_MSG_BWTIME messages
    # as long as the board is in UPDATE mode
    DGT_SEND_UPDATE_BRD = 0x44  # Results in DGT_MSG_FIELD_UPDATE messages as long as the board is in UPDATE_BOARD mode
    DGT_RETURN_SERIALNR = 0x45  # Results in a DGT_MSG_SERIALNR message
    DGT_RETURN_BUSADRES = 0x46  # Results in a DGT_MSG_BUSADRES message
    DGT_SEND_TRADEMARK = 0x47  # Results in a DGT_MSG_TRADEMARK message
    DGT_SEND_EE_MOVES = 0x49  # Results in a DGT_MSG_EE_MOVES message
    DGT_SEND_UPDATE_NICE = 0x4b  # Results in DGT_MSG_FIELD_UPDATE messages and DGT_MSG_BWTIME messages,
    # the latter only at time changes, as long as the board is in UPDATE_NICE mode
    DGT_SEND_BATTERY_STATUS = 0x4c  # New command for bluetooth board. Requests the battery status from the board.
    DGT_SEND_VERSION = 0x4d  # Results in a DGT_MSG_VERSION message
    DGT_SEND_BRD_50B = 0x50  # Results in a DGT_MSG_BOARD_DUMP_50 message: only the black squares
    DGT_SCAN_50B = 0x51  # Sets the board in scanning only the black squares. This is written in EEPROM
    DGT_SEND_BRD_50W = 0x52  # Results in a DGT_MSG_BOARD_DUMP_50 message: only the black squares
    DGT_SCAN_50W = 0x53  # Sets the board in scanning only the black squares. This is written in EEPROM.
    DGT_SCAN_100 = 0x54  # Sets the board in scanning all squares. This is written in EEPROM
    DGT_RETURN_LONG_SERIALNR = 0x55  # Results in a DGT_LONG_SERIALNR message
    DGT_SET_LEDS = 0x60  # Only for the Revelation II to switch a LED pattern on. This is a command that
    # has three extra bytes with data.
    # Clock commands, returns ACK message if mode is in UPDATE or UPDATE_NICE
    DGT_CLOCK_MESSAGE = 0x2b  # This message contains a command for the clock.


class DgtClk(enum.Enum):
    DGT_CMD_CLOCK_DISPLAY = 0x01  # This command can control the segments of six 7-segment characters,
    # two dots, two semicolons and the two '1' symbols.
    DGT_CMD_CLOCK_ICONS = 0x02  # Used to control the clock icons like flags etc.
    DGT_CMD_CLOCK_END = 0x03  # This command clears the message and brings the clock back to the
    # normal display (showing clock times).
    DGT_CMD_CLOCK_BUTTON = 0x08  # Requests the current button pressed (if any).
    DGT_CMD_CLOCK_VERSION = 0x09  # This commands requests the clock version.
    DGT_CMD_CLOCK_SETNRUN = 0x0a  # This commands controls the clock times and counting direction, when
    # the clock is in mode 23. A clock can be paused or counting down. But
    # counting up isn't supported on current DGT XL's (1.14 and lower) yet.
    DGT_CMD_CLOCK_BEEP = 0x0b  # This clock command turns the beep on, for a specified time (64ms * byte 5)
    DGT_CMD_CLOCK_ASCII = 0x0c  # This clock commands sends a ASCII message to the clock that
    # can be displayed only by the DGT3000.
    DGT_CMD_CLOCK_START_MESSAGE = 0x03
    DGT_CMD_CLOCK_END_MESSAGE = 0x00
    DGT_ACK_CLOCK_BUTTON = 0x88  # Ack of a clock button


class DgtMsg(enum.IntEnum):
    """
    DESCRIPTION OF THE MESSAGES FROM BOARD TO PC
    """
    MESSAGE_BIT = 0x80  # The Message ID is the logical OR of MESSAGE_BIT and ID code
    # ID codes
    DGT_NONE = 0x00
    DGT_BOARD_DUMP = 0x06
    DGT_BWTIME = 0x0d
    DGT_FIELD_UPDATE = 0x0e
    DGT_EE_MOVES = 0x0f
    DGT_BUSADRES = 0x10
    DGT_SERIALNR = 0x11
    DGT_TRADEMARK = 0x12
    DGT_VERSION = 0x13
    DGT_BOARD_DUMP_50B = 0x14  # Added for Draughts board
    DGT_BOARD_DUMP_50W = 0x15  # Added for Draughts board
    DGT_BATTERY_STATUS = 0x20  # Added for Bluetooth board
    DGT_LONG_SERIALNR = 0x22  # Added for Bluetooth board
    # DGT_MSG_BOARD_DUMP is the message that follows on a DGT_SEND_BOARD command
    DGT_MSG_BOARD_DUMP = (MESSAGE_BIT | DGT_BOARD_DUMP)
    DGT_SIZE_BOARD_DUMP = 67
    DGT_SIZE_BOARD_DUMP_DRAUGHTS = 103
    DGT_MSG_BOARD_DUMP_50B = (MESSAGE_BIT | DGT_BOARD_DUMP_50B)
    DGT_SIZE_BOARD_DUMP_50B = 53
    DGT_MSG_BOARD_DUMP_50W = (MESSAGE_BIT | DGT_BOARD_DUMP_50W)
    DGT_SIZE_BOARD_DUMP_50W = 53
    DGT_MSG_BWTIME = (MESSAGE_BIT | DGT_BWTIME)
    DGT_SIZE_BWTIME = 10
    DGT_MSG_FIELD_UPDATE = (MESSAGE_BIT | DGT_FIELD_UPDATE)
    DGT_SIZE_FIELD_UPDATE = 5
    DGT_MSG_TRADEMARK = (MESSAGE_BIT | DGT_TRADEMARK)
    DGT_MSG_BUSADRES = (MESSAGE_BIT | DGT_BUSADRES)
    DGT_SIZE_BUSADRES = 5
    DGT_MSG_SERIALNR = (MESSAGE_BIT | DGT_SERIALNR)
    DGT_SIZE_SERIALNR = 8
    DGT_MSG_LONG_SERIALNR = (MESSAGE_BIT | DGT_LONG_SERIALNR)
    DGT_SIZE_LONG_SERIALNR = 13
    DGT_MSG_VERSION = (MESSAGE_BIT | DGT_VERSION)
    DGT_SIZE_VERSION = 5
    DGT_MSG_BATTERY_STATUS = (MESSAGE_BIT | DGT_BATTERY_STATUS)
    DGT_SIZE_BATTERY_STATUS = 7
    DGT_MSG_EE_MOVES = (MESSAGE_BIT | DGT_EE_MOVES)
    # Definition of the one-byte EEPROM message codes
    EE_POWERUP = 0x6a
    EE_EOF = 0x6b
    EE_FOURROWS = 0x6c
    EE_EMPTYBOARD = 0x6d
    EE_DOWNLOADED = 0x6e
    EE_BEGINPOS = 0x6f
    EE_BEGINPOS_ROT = 0x7a
    EE_START_TAG = 0x7b
    EE_WATCHDOG_ACTION = 0x7c
    EE_FUTURE_1 = 0x7d
    EE_FUTURE_2 = 0x7e
    EE_NOP = 0x7f
    EE_NOP2 = 0x00


class Observable(object):  # Input devices are observable
    def __init__(self):
        super(Observable, self).__init__()

    @staticmethod
    def fire(event):
        event_queue.put(event)


class Display(object):  # Display devices (DGT XL clock, Piface LCD, pgn file...)
    def __init__(self):
        super(Display, self).__init__()
        self.message_queue = queue.Queue()
        display_devices.append(self)

    @staticmethod
    def show(message):  # Sends a message on each display device
        for display in display_devices:
            display.message_queue.put(message)


class DgtDisplay(object):  # Display devices (DGT XL clock, Piface LCD, pgn file...)
    def __init__(self):
        super(DgtDisplay, self).__init__()
        self.dgt_queue = queue.Queue()
        dgtdisplay_devices.append(self)

    @staticmethod
    def show(message):  # Sends a message on each display device
        for display in dgtdisplay_devices:
            display.dgt_queue.put(message)


# switch/case instruction in python
class switch(object):
    def __init__(self, value):
        if type(value) is int:
            self.value = value
        else:
            self.value = value._type
        self.fall = False

    def __iter__(self):
        """Return the match method once, then stop"""
        yield self.match
        raise StopIteration

    def match(self, *args):
        """Indicate whether or not to enter a case suite"""
        if self.fall or not args:
            return True
        elif self.value in args:  # changed for v1.5, see below
            self.fall = True
            return True
        else:
            return False


class BaseClass(object):
    def __init__(self, classtype):
        self._type = classtype

    def __repr__(self):
        return self._type


def ClassFactory(name, argnames, BaseClass=BaseClass):
    def __init__(self, **kwargs):
        for key, value in kwargs.items():
            # here, the argnames variable is the one passed to the ClassFactory call
            if key not in argnames:
                raise TypeError("Argument %s not valid for %s" % (key, self.__class__.__name__))
            setattr(self, key, value)
        BaseClass.__init__(self, name)
    newclass = type(name, (BaseClass,),{"__init__": __init__})
    return newclass


class Dgt():
    DISPLAY_MOVE = ClassFactory(DgtApi.DISPLAY_MOVE, ['move', 'fen', 'beep', 'duration', 'force'])
    DISPLAY_TEXT = ClassFactory(DgtApi.DISPLAY_TEXT, ['text', 'xl', 'beep', 'duration', 'force'])
    LIGHT_CLEAR = ClassFactory(DgtApi.LIGHT_CLEAR, [])
    LIGHT_SQUARES = ClassFactory(DgtApi.LIGHT_SQUARES, ['squares'])
    CLOCK_STOP = ClassFactory(DgtApi.CLOCK_STOP, [])
    CLOCK_START = ClassFactory(DgtApi.CLOCK_START, ['time_left', 'time_right', 'side'])
    CLOCK_VERSION = ClassFactory(DgtApi.CLOCK_VERSION, ['main_version', 'sub_version', 'attached'])
    CLOCK_TIME = ClassFactory(DgtApi.CLOCK_TIME, ['time_left', 'time_right'])
    SERIALNR = ClassFactory(DgtApi.SERIALNR, [])


class Message():
    # Messages to display devices
    COMPUTER_MOVE = ClassFactory(MessageApi.COMPUTER_MOVE, ['result', 'fen', 'game', 'time_control'])
    BOOK_MOVE = ClassFactory(MessageApi.BOOK_MOVE, ['result'])
    NEW_PV = ClassFactory(MessageApi.NEW_PV, ['pv', 'mode', 'fen'])
    REVIEW_MODE_MOVE = ClassFactory(MessageApi.REVIEW_MODE_MOVE, ['move', 'fen', 'game', 'mode'])
    REMOTE_MODE_MOVE = ClassFactory(MessageApi.REMOTE_MODE_MOVE, [])
    ENGINE_READY = ClassFactory(MessageApi.ENGINE_READY, ['eng', 'engine_name', 'has_levels'])
    ENGINE_STARTUP = ClassFactory(MessageApi.ENGINE_STARTUP, ['path', 'has_levels'])
    ENGINE_FAIL = ClassFactory(MessageApi.ENGINE_FAIL, [])
    LEVEL = ClassFactory(MessageApi.LEVEL, ['level', 'beep'])
    TIME_CONTROL = ClassFactory(MessageApi.TIME_CONTROL, ['time_control_string', 'beep'])
    OPENING_BOOK = ClassFactory(MessageApi.OPENING_BOOK, ['book_control_string', 'beep'])
    DGT_BUTTON = ClassFactory(MessageApi.DGT_BUTTON, ['button'])
    DGT_FEN = ClassFactory(MessageApi.DGT_FEN, ['fen'])
    DGT_CLOCK_VERSION = ClassFactory(MessageApi.DGT_CLOCK_VERSION, ['main_version', 'sub_version', 'attached'])
    DGT_CLOCK_TIME = ClassFactory(MessageApi.DGT_CLOCK_TIME, ['time_left', 'time_right'])

    INTERACTION_MODE = ClassFactory(MessageApi.INTERACTION_MODE, ['mode', 'beep'])
    PLAY_MODE = ClassFactory(MessageApi.PLAY_MODE, ['play_mode'])
    START_NEW_GAME = ClassFactory(MessageApi.START_NEW_GAME, [])
    COMPUTER_MOVE_DONE_ON_BOARD = ClassFactory(MessageApi.COMPUTER_MOVE_DONE_ON_BOARD, [])
    WAIT_STATE = ClassFactory(MessageApi.WAIT_STATE, [])
    SEARCH_STARTED = ClassFactory(MessageApi.SEARCH_STARTED, ['engine_status'])
    SEARCH_STOPPED = ClassFactory(MessageApi.SEARCH_STOPPED, ['engine_status'])
    USER_TAKE_BACK = ClassFactory(MessageApi.USER_TAKE_BACK, [])
    RUN_CLOCK = ClassFactory(MessageApi.RUN_CLOCK, ['turn', 'time_control'])
    STOP_CLOCK = ClassFactory(MessageApi.STOP_CLOCK, [])
    USER_MOVE = ClassFactory(MessageApi.USER_MOVE, ['move', 'game'])
    UCI_OPTION_LIST = ClassFactory(MessageApi.UCI_OPTION_LIST, ['options'])
    GAME_ENDS = ClassFactory(MessageApi.GAME_ENDS, ['result', 'play_mode', 'game'])

    SYSTEM_INFO = ClassFactory(MessageApi.SYSTEM_INFO, ['info'])
    STARTUP_INFO = ClassFactory(MessageApi.STARTUP_INFO, ['info'])
    NEW_SCORE = ClassFactory(MessageApi.NEW_SCORE, ['score', 'mate', 'mode'])
    ALTERNATIVE_MOVE = ClassFactory(MessageApi.ALTERNATIVE_MOVE, [])
    JACK_CONNECTED_ERROR = ClassFactory(MessageApi.JACK_CONNECTED_ERROR, [])
    NO_CLOCK_ERROR = ClassFactory(MessageApi.NO_CLOCK_ERROR, ['text', 'text_xl'])
    NO_EBOARD_ERROR = ClassFactory(MessageApi.NO_EBOARD_ERROR, ['text', 'text_xl'])
    EBOARD_VERSION = ClassFactory(MessageApi.EBOARD_VERSION, ['text', 'text_xl', 'channel'])


class Event():
    # User events
    FEN = ClassFactory(EventApi.FEN, ['fen'])
    LEVEL = ClassFactory(EventApi.LEVEL, ['level', 'beep'])
    NEW_GAME = ClassFactory(EventApi.NEW_GAME, [])
    DRAWRESIGN = ClassFactory(EventApi.DRAWRESIGN, ['result'])
    USER_MOVE = ClassFactory(EventApi.USER_MOVE, ['move'])
    KEYBOARD_MOVE = ClassFactory(EventApi.KEYBOARD_MOVE, ['move'])
    REMOTE_MOVE = ClassFactory(EventApi.REMOTE_MOVE, ['move', 'fen'])
    SET_OPENING_BOOK = ClassFactory(EventApi.SET_OPENING_BOOK, ['book', 'book_control_string', 'beep'])
    NEW_ENGINE = ClassFactory(EventApi.NEW_ENGINE, ['eng'])
    SET_INTERACTION_MODE = ClassFactory(EventApi.SET_INTERACTION_MODE, ['mode', 'beep'])
    SETUP_POSITION = ClassFactory(EventApi.SETUP_POSITION, ['fen', 'uci960'])
    STARTSTOP_THINK = ClassFactory(EventApi.STARTSTOP_THINK, [])
    STARTSTOP_CLOCK = ClassFactory(EventApi.STARTSTOP_CLOCK, [])
    SET_TIME_CONTROL = ClassFactory(EventApi.SET_TIME_CONTROL, ['time_control', 'time_control_string', 'beep'])
    UCI_OPTION_SET = ClassFactory(EventApi.UCI_OPTION_SET, [])
    SHUTDOWN = ClassFactory(EventApi.SHUTDOWN, [])
    ALTERNATIVE_MOVE = ClassFactory(EventApi.ALTERNATIVE_MOVE, [])
    # dgt events
    DGT_BUTTON = ClassFactory(EventApi.DGT_BUTTON, ['button'])
    DGT_FEN = ClassFactory(EventApi.DGT_FEN, ['fen'])
    # Engine events
    BEST_MOVE = ClassFactory(EventApi.BEST_MOVE, ['result', 'inbook'])
    NEW_PV = ClassFactory(EventApi.NEW_PV, ['pv'])
    NEW_SCORE = ClassFactory(EventApi.NEW_SCORE, ['score', 'mate'])
    OUT_OF_TIME = ClassFactory(EventApi.OUT_OF_TIME, ['color'])


def get_opening_books():
    program_path = os.path.dirname(os.path.realpath(__file__)) + os.sep
    book_list = sorted(os.listdir(program_path + 'books'))
    library = []
    for book in book_list:
        if not os.path.isdir('books' + os.sep + book):  # Can't use isfile() as that doesn't count links
            library.append((book[2:book.index('.')], 'books' + os.sep + book))
    return library


def get_installed_engines(engine):
    engine_path = (engine.rsplit(os.sep, 1))[0]
    engine_list = sorted(os.listdir(engine_path), key=str.lower)
    library = []
    for engine in engine_list:
        if not (('.' in engine) or os.path.isdir(engine_path + os.sep + engine)):  # Can't use isfile() as that doesn't count links
            library.append((engine_path + os.sep + engine, engine))
    return library


def hours_minutes_seconds(seconds):
    m, s = divmod(seconds, 60)
    h, m = divmod(m, 60)
    return h, m, s


def which(program):
    """ Find an executable file on the system path.
    :param program: Name or full path of the executable file
    :return: Full path of the executable file, or None if it was not found
    """

    def is_exe(fpath):
        return os.path.isfile(fpath) and os.access(fpath, os.X_OK)

    fpath, fname = os.path.split(program)
    if fpath:
        if is_exe(program):
            return program
    else:
        pe = os.path.dirname(os.path.realpath(__file__))
        for path in os.environ["PATH"].split(os.pathsep) + [pe, pe + os.sep + 'engines']:
            path = path.strip('"')
            exe_file = os.path.join(path, program)
            if is_exe(exe_file):
                return exe_file
    logging.warning("Engine executable [%s] not found", program)
    return None


def update_picochess(auto_reboot=False):
    git = which('git.exe' if platform.system() == 'Windows' else 'git')
    if git:
        branch = subprocess.Popen([git, "rev-parse", "--abbrev-ref", "HEAD"],
                                  stdout=subprocess.PIPE).communicate()[0].decode(encoding='UTF-8').rstrip()
        if branch == 'stable':
            # Fetch remote repo
            output = subprocess.Popen([git, "remote", "update"],
                                      stdout=subprocess.PIPE).communicate()[0].decode(encoding='UTF-8')
            logging.debug(output)
            # Check if update is needed
            output = subprocess.Popen([git, "status", "-uno"],
                                      stdout=subprocess.PIPE).communicate()[0].decode(encoding='UTF-8')
            logging.debug(output)
            if 'up-to-date' not in output:
                # Update
                logging.debug('Updating')
                output = subprocess.Popen([git, "pull", "origin", "stable"],
                                          stdout=subprocess.PIPE).communicate()[0].decode(encoding='UTF-8')
                logging.debug(output)
                if auto_reboot:
                    os.system('reboot')


def shutdown():
    logging.debug('Shutting down system')
    if platform.system() == 'Windows':
        os.system('shutdown /s')
    else:
        os.system('shutdown -h now')


def get_ip():
    s = socket.socket(socket.AF_INET, socket.SOCK_DGRAM)
    try:
        s.connect(("google.com", 80))
        return s.getsockname()[0]

    # TODO: Better handling of exceptions of socket connect
    except socket.error as v:
        logging.error("No Internet Connection!")
    finally:
        s.close()


def get_location():
    try:
        response = urllib.request.urlopen('http://www.telize.com/geoip/')
        j = json.loads(response.read().decode())
        country = j['country'] + ' ' if 'country' in j else ''
        country_code = j['country_code'] + ' ' if 'country_code' in j else ''
        city = j['city'] + ', ' if 'city' in j else ''
        return city + country + country_code
    except:
        return '?'<|MERGE_RESOLUTION|>--- conflicted
+++ resolved
@@ -113,11 +113,7 @@
     NEW_SCORE = 'MSG_NEW_SCORE'  # Score
     ALTERNATIVE_MOVE = 'MSG_ALTERNATIVE_MOVE'  # User wants another move to be calculated
     JACK_CONNECTED_ERROR = 'MSG_JACK_CONNECTED_ERROR'  # User connected fully|partly the clock via jack => remove it
-<<<<<<< HEAD
-    NO_CLOCK_ERROR = 'MSG_NO_CLOCK_ERROR'  # User hasnt connected a clock over E-Board
-=======
     NO_CLOCK_ERROR = 'MSG_NO_CLOCK_ERROR'  # User hasnt connected a clock
->>>>>>> d83c1c2f
     NO_EBOARD_ERROR = 'MSG_NO_EBOARD_ERROR'  # User hasnt connected an E-Board
     EBOARD_VERSION = 'MSG_EBOARD_VERSION'  # Startup Message after a successful connection to an E-Board
 
