--- conflicted
+++ resolved
@@ -22,11 +22,7 @@
 import time
 
 
-<<<<<<< HEAD
-class DGTInterface(Display, HardwareDisplay, threading.Thread):
-=======
 class DGTInterface(HardwareDisplay, threading.Thread):
->>>>>>> 030bbae4
     def __init__(self, enable_board_leds, disable_dgt_clock_beep):
         super(DGTInterface, self).__init__()
 
