--- conflicted
+++ resolved
@@ -130,7 +130,6 @@
         self.mode_index = 0
         self.mode = Mode.GAME
 
-<<<<<<< HEAD
         self.engine_level = 20 # Default level is 20
         self.engine_level_menu = self.engine_level
         self.n_levels = 21     # Default engine (Stockfish) has 21 playing levels
@@ -151,17 +150,6 @@
         self.time_control_index = 10       #index for selecting new time control
         self.time_control_menu_index = 2   #index for selecting new time control
         self.time_control_fen = list(time_control_map.keys())[self.time_control_index]  #Default time control: Blitz, 5min
-=======
-        self.engine_level = 20  # Default level is 20
-        self.n_levels = 21  # Default engine (Stockfish) has 21 playing levels
-        self.book_index = 8  # Default book is 8 - book 'g'
-        self.n_books = 11  # Default is 11 installed books
-        self.engine_show_level = True
-
-        self.time_control_mode = ClockMode.BLITZ
-        self.time_control_fen = list(time_control_map.keys())[10]  # Default time control: Blitz, 5min
-        self.time_control_selected_index = 0  # index for selecting new time control
->>>>>>> 55fc49c6
 
         self.drawresign_fen = None
 
@@ -202,17 +190,12 @@
             HardwareDisplay.show(Dgt.DISPLAY_TEXT, text="level " + level, xl="lvl " + level, beep=BeepLevel.CONFIG)
 
         if self.dgt_clock_menu == Menu.ENGINE_MENU:
-<<<<<<< HEAD
             # Display current engine
             HardwareDisplay.show(Dgt.DISPLAY_TEXT, text=(self.installed_engines[self.engine_index])[1], xl=None, beep=BeepLevel.CONFIG)
 
         if self.dgt_clock_menu == Menu.BOOK_MENU:
             # Display current book
             HardwareDisplay.show(Dgt.DISPLAY_TEXT, text=(self.all_books[self.book_index])[0], xl=None, beep=BeepLevel.CONFIG)
-=======
-            self.book_index = ((self.book_index + 1) % self.n_books)
-            self.fire(Event.OPENING_BOOK, book=get_opening_books()[self.book_index])
->>>>>>> 55fc49c6
 
         if self.dgt_clock_menu == Menu.TIME_MENU:
             # Select a time control mode
@@ -220,17 +203,11 @@
                 self.time_control_mode = ClockMode(self.time_control_mode.value + 1)
             except ValueError:
                 self.time_control_mode = ClockMode(1)
-<<<<<<< HEAD
             self.build_time_control_fens()
             HardwareDisplay.show(Dgt.DISPLAY_TEXT, text=time_controls[self.time_control_mode], xl=None, beep=BeepLevel.CONFIG)
             self.time_control_index = 0
             self.time_control_menu_index = self.time_control_index
             self.time_control_fen = self.time_control_fen_map[self.time_control_index]
-=======
-            self.time_control_selected_index = 0
-            HardwareDisplay.show(Dgt.DISPLAY_TEXT, text=time_controls[self.time_control_mode], xl=None,
-                                 beep=BeepLevel.CONFIG)
->>>>>>> 55fc49c6
 
     def process_button1(self):
         if self.dgt_clock_menu == Menu.GAME_MENU:
@@ -260,7 +237,6 @@
             HardwareDisplay.show(Dgt.DISPLAY_TEXT, text="level " + level, xl="lvl " + level, beep=BeepLevel.CONFIG)
 
         if self.dgt_clock_menu == Menu.ENGINE_MENU:
-<<<<<<< HEAD
             self.engine_menu_index = ((self.engine_menu_index-1)%self.n_engines)
             HardwareDisplay.show(Dgt.DISPLAY_TEXT, text=(self.installed_engines[self.engine_menu_index])[1], xl=None, beep=BeepLevel.CONFIG)
 
@@ -274,10 +250,6 @@
                 self.time_control_menu_index = len(self.time_control_fen_map) - 1
             msg = dgt_xl_time_control_list[list(time_control_map.keys()).index(self.time_control_fen_map[self.time_control_menu_index])]
             HardwareDisplay.show(Dgt.DISPLAY_TEXT, text=msg, xl=msg, beep=BeepLevel.CONFIG)
-=======
-            self.engine_level = ((self.engine_level - 1) % self.n_levels)
-            self.fire(Event.LEVEL, level=self.engine_level)
->>>>>>> 55fc49c6
 
     def process_button2(self):
 
@@ -327,7 +299,6 @@
                 HardwareDisplay.show(Dgt.DISPLAY_TEXT, text="bad pos", xl="badpos", beep=BeepLevel.YES)
 
         if self.dgt_clock_menu == Menu.ENGINE_MENU:
-<<<<<<< HEAD
             # This is a handshake change so index values changed and sync'd in the response below
             self.fire(Event.NEW_ENGINE, eng=self.installed_engines[self.engine_menu_index])
             self.engine_restart = True
@@ -349,22 +320,6 @@
                 self.time_control_index = self.time_control_menu_index
                 self.time_control_fen = self.time_control_fen_map[self.time_control_index]
             self.fire(Event.SET_TIME_CONTROL, time_control=time_control_map[self.time_control_fen], time_control_string='Ok')
-=======
-            if self.engine_show_level:
-                # Display current level
-                level = str(self.engine_level)
-                HardwareDisplay.show(Dgt.DISPLAY_TEXT, text="level " + level, xl="lvl " + level, beep=BeepLevel.CONFIG)
-                self.engine_show_level = False
-            else:
-                # Display current book
-                HardwareDisplay.show(Dgt.DISPLAY_TEXT, text=(get_opening_books()[self.book_index])[0], xl=None,
-                                     beep=BeepLevel.CONFIG)
-                self.engine_show_level = True
-
-        if self.dgt_clock_menu == Menu.TIME_MENU:
-            time_control_string = dgt_xl_time_control_list[list(time_control_map.keys()).index(self.time_control_fen)]
-            HardwareDisplay.show(Dgt.DISPLAY_TEXT, text=time_control_string, xl=None, beep=BeepLevel.CONFIG)
->>>>>>> 55fc49c6
 
     def process_button3(self):
         if self.dgt_clock_menu == Menu.GAME_MENU:
@@ -385,7 +340,6 @@
             HardwareDisplay.show(Dgt.DISPLAY_TEXT, text="level " + level, xl="lvl " + level, beep=BeepLevel.CONFIG)
 
         if self.dgt_clock_menu == Menu.ENGINE_MENU:
-<<<<<<< HEAD
             self.engine_menu_index = ((self.engine_menu_index+1)%self.n_engines)
             HardwareDisplay.show(Dgt.DISPLAY_TEXT, text=(self.installed_engines[self.engine_menu_index])[1], xl=None, beep=BeepLevel.CONFIG)
 
@@ -399,28 +353,6 @@
                 self.time_control_menu_index = 0
             msg = dgt_xl_time_control_list[list(time_control_map.keys()).index(self.time_control_fen_map[self.time_control_menu_index])]
             HardwareDisplay.show(Dgt.DISPLAY_TEXT, text=msg, xl=msg, beep=BeepLevel.CONFIG)
-=======
-            self.engine_level = ((self.engine_level + 1) % self.n_levels)
-            self.fire(Event.LEVEL, level=self.engine_level)
-
-        if self.dgt_clock_menu == Menu.TIME_MENU:
-            local_fen_map = list(time_control_map.keys())
-            fens_dirty = True
-            while fens_dirty:
-                fens_dirty = False
-                for key in local_fen_map:
-                    if self.time_control_mode != time_control_map[key].mode:
-                        local_fen_map.remove(key)
-                        fens_dirty = True
-                        break
-            if self.time_control_selected_index >= len(local_fen_map):
-                self.time_control_selected_index = 0
-            self.time_control_fen = local_fen_map[self.time_control_selected_index]
-            self.time_control_selected_index += 1
-            self.fire(Event.SET_TIME_CONTROL, time_control=time_control_map[self.time_control_fen],
-                      time_control_string=dgt_xl_time_control_list[
-                          list(time_control_map.keys()).index(self.time_control_fen)])
->>>>>>> 55fc49c6
 
     def process_button4(self):
         # self.dgt_clock_menu = Menu.self.dgt_clock_menu.value+1
@@ -447,14 +379,8 @@
         elif self.dgt_clock_menu == Menu.SETTINGS_MENU:
             msg = 'system'
         HardwareDisplay.show(Dgt.DISPLAY_TEXT, text=msg, xl=msg[:6], beep=BeepLevel.YES)
-<<<<<<< HEAD
         # Reset time control fen to match current time control
         self.time_control_mode = time_control_map[self.time_control_fen].mode
-=======
-        self.engine_show_level = True  # Reset engine display
-        self.time_control_mode = time_control_map[
-            self.time_control_fen].mode  # Reset time control fen to match current time control
->>>>>>> 55fc49c6
         self.time_control_selected_index = 0
         # Reset menu selections
         self.book_menu_index = self.book_index
