--- conflicted
+++ resolved
@@ -49,16 +49,6 @@
             'rnbqkbnr/pppppppp/8/8/6q1/8/PPPPPPPP/RNBQKBNR',
             'rnbqkbnr/pppppppp/8/8/7q/8/PPPPPPPP/RNBQKBNR')
 
-<<<<<<< HEAD
-engine_map = ("rnbqkbnr/pppppppp/q7/8/8/8/PPPPPPPP/RNBQKBNR",
-              "rnbqkbnr/pppppppp/1q6/8/8/8/PPPPPPPP/RNBQKBNR",
-              "rnbqkbnr/pppppppp/2q5/8/8/8/PPPPPPPP/RNBQKBNR",
-              "rnbqkbnr/pppppppp/3q4/8/8/8/PPPPPPPP/RNBQKBNR",
-              "rnbqkbnr/pppppppp/4q3/8/8/8/PPPPPPPP/RNBQKBNR",
-              "rnbqkbnr/pppppppp/5q2/8/8/8/PPPPPPPP/RNBQKBNR",
-              "rnbqkbnr/pppppppp/6q1/8/8/8/PPPPPPPP/RNBQKBNR",
-              "rnbqkbnr/pppppppp/7q/8/8/8/PPPPPPPP/RNBQKBNR")
-=======
 engine_map = ('rnbqkbnr/pppppppp/q7/8/8/8/PPPPPPPP/RNBQKBNR',
               'rnbqkbnr/pppppppp/1q6/8/8/8/PPPPPPPP/RNBQKBNR',
               'rnbqkbnr/pppppppp/2q5/8/8/8/PPPPPPPP/RNBQKBNR',
@@ -67,7 +57,6 @@
               'rnbqkbnr/pppppppp/5q2/8/8/8/PPPPPPPP/RNBQKBNR',
               'rnbqkbnr/pppppppp/6q1/8/8/8/PPPPPPPP/RNBQKBNR',
               'rnbqkbnr/pppppppp/7q/8/8/8/PPPPPPPP/RNBQKBNR')
->>>>>>> a725a588
 
 shutdown_map = ('rnbqkbnr/pppppppp/8/8/8/8/PPPPPPPP/RNBQQBNR',
                 'RNBQQBNR/PPPPPPPP/8/8/8/8/pppppppp/rnbkqbnr',
@@ -920,7 +909,6 @@
                         map_bl = self.dgttranslate.bl(BeepLevel.MAP)
                         # Fire the appropriate event
                         if fen in level_map:
-<<<<<<< HEAD
                             eng = self.installed_engines[self.engine_index]
                             level_dict = eng['level_dict']
                             if level_dict:
@@ -936,17 +924,6 @@
                             else:
                                 logging.debug('engine doesnt support levels')
                         elif fen == "rnbqkbnr/pppppppp/8/8/8/8/PPPPPPPP/RNBQKBNR":
-=======
-                            level = 3 * level_map.index(fen)
-                            if level > 20:
-                                level = 20
-                            self.engine_level_result = level
-                            self.engine_level_index = level
-                            logging.debug('Map-Fen: New level')
-                            text = self.dgttranslate.text('M10_level', str(level).rjust(2))
-                            self.fire(Event.LEVEL(level=level, level_text=text, ok_text=False))
-                        elif fen == 'rnbqkbnr/pppppppp/8/8/8/8/PPPPPPPP/RNBQKBNR':
->>>>>>> a725a588
                             logging.debug("Map-Fen: New game")
                             self.show_setup_pieces_msg = False
                             self.fire(Event.NEW_GAME())
