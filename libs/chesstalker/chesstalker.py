#!/usr/bin/env python3

# Copyright (C) 2013-2015 Jean-Francois Romang (jromang@posteo.de)
#                         Shivkumar Shivaji ()
#                         Charles Gamble ()
#
# This program is free software: you can redistribute it and/or modify
# it under the terms of the GNU General Public License as published by
# the Free Software Foundation, either version 3 of the License, or
# (at your option) any later version.
#
# This program is distributed in the hope that it will be useful,
# but WITHOUT ANY WARRANTY; without even the implied warranty of
# MERCHANTABILITY or FITNESS FOR A PARTICULAR PURPOSE. See the
# GNU General Public License for more details.
#
# You should have received a copy of the GNU General Public License
# along with this program. If not, see <http://www.gnu.org/licenses/>.

__author__ = "Charles Gamble"

__email__ = ""

__version__ = "0.1.0"

import sys
import os
import platform
import json
import glob
import subprocess
import threading
import logging
import chess
from utilities import *


class ChessTalker(Display, threading.Thread):
    def __init__(self, user_voice, computer_voice):
        """
        Initialize a ChessTalker with voices for the user and/or computer players.
        :param user_voice: The voice to use for the user (eg. en:Callie).
        :param computer_voice:  The voice to use for the computer (eg. en:Marvin).
        """
        super(ChessTalker, self).__init__()
        self.user_chesstalker_voice = None
        self.computer_chesstalker_voice = None
        try:
            if user_voice and user_voice.upper() != "NONE":
                logging.debug('ChessTalker: Creating user voice: [%s]', str(user_voice))
                self.user_chesstalker_voice = ChessTalkerVoice(user_voice)
                if len(self.user_chesstalker_voice.voice_vocabulary) == 0:
                    logging.error('ChessTalker: Failed to create user voice: [%s]', str(user_voice))
                    self.user_chesstalker_voice = None
            if computer_voice and computer_voice.upper() != "NONE":
                logging.debug('ChessTalker: Creating computer voice: [%s]', str(computer_voice))
                self.computer_chesstalker_voice = ChessTalkerVoice(computer_voice)
                if len(self.computer_chesstalker_voice.voice_vocabulary) == 0:
                    logging.error('ChessTalker: Failed to create computer voice: [%s]', str(computer_voice))
                    self.computer_chesstalker_voice = None
        except:
            logging.exception("Unexpected error")

    def run(self):
        """
        Start listening for Messages on our queue and generate speech as appropriate.
        """
        previous_move = ""  # Ignore repeated broadcasts of a move.
        # Only run if we have any voices configured for user/computer.
        while self.user_chesstalker_voice or self.computer_chesstalker_voice:
            try:
                # Check if we have something to say.
                message = self.message_queue.get()
                messageType = type(message).__name__
                logging.debug("Read message from queue: %s", message)
                system_voice = self.system_voice()

                if messageType == "Message":
                    if message == Message.START_NEW_GAME and system_voice:
                        logging.debug('Announcing START_NEW_GAME')
                        system_voice.say_new_game()
                    elif message == Message.COMPUTER_MOVE and message.move and message.game and str(message.move) != previous_move:
                        logging.debug('Announcing computer move [%s]', message.move)
                        self.computer_chesstalker_voice.say_move(message.move, message.game)
                        previous_move = str(message.move)
                    elif message == Message.USER_MOVE and message.move and message.game and str(message.move) != previous_move:
                        logging.debug('Announcing user move [%s]', message.move)
                        self.user_chesstalker_voice.say_move(message.move, message.game)
                        previous_move = str(message.move)
                    elif message == Message.GAME_ENDS and message.result == GameResult.TIME_CONTROL:
                        logging.debug('Announcing GAME_ENDS/TIME_CONTROL')
                        color = ChessTalkerVoice.COLOR_WHITE if message.color == chess.WHITE else ChessTalkerVoice.COLOR_BLACK
                        system_voice.say_out_of_time(color)
                    elif message == Message.GAME_ENDS and message.result == GameResult.INSUFFICIENT_MATERIAL:
                        pass
                        # logging.debug('Announcing GAME_ENDS/INSUFFICIENT_MATERIAL')
                        # system_voice.say_draw_insufficient_material()
                    elif message == Message.GAME_ENDS and message.result == GameResult.MATE:
                        pass
                        # logging.debug('Announcing GAME_ENDS/MATE')
                    elif message == Message.GAME_ENDS and message.result == GameResult.STALEMATE:
                        pass
                        # logging.debug('Announcing GAME_ENDS/STALEMATE')
                        # system_voice.say_stalemate()
                    elif message == Message.GAME_ENDS and message.result == GameResult.ABORT:
                        logging.debug('Announcing GAME_ENDS/ABORT')
                        system_voice.say_game_aborted()
                elif messageType == "Event":
                    if message == Event.LEVEL:
                        logging.debug('Announcing LEVEL')
                        system_voice.say_level(message.level)
                    elif message == Event.OPENING_BOOK:
                        logging.debug('Announcing OPENING_BOOK')
                        system_voice.say_opening_book(get_opening_books()[message.book_index][0])
                    elif message == Event.SET_MODE:
                        logging.debug('Announcing SET_MODE')
                        system_voice.say_mode(message.mode)
                    elif message == Event.SET_TIME_CONTROL:
                        logging.debug('Announcing SET_TIME_CONTROL')
                        if message.time_control_string.startswith("mov"):
                            time_control_value = int(message.time_control_string[3:].strip())
                            system_voice.say_time_control_fixed_time(time_control_value)
                        elif message.time_control_string.startswith("bl"):
                            time_control_value = int(message.time_control_string[2:].strip())
                            system_voice.say_time_control_blitz(time_control_value)
                        elif message.time_control_string.startswith("f"):
                            time_control_values = message.time_control_string[1:].strip().split()
                            # logging.debug('time_control_values: ' + str(time_control_values))
                            minutes_per_game = time_control_values[0]
                            fischer_increment = time_control_values[1]
                            # logging.debug('minutes_per_game: ' + str(minutes_per_game))
                            # logging.debug('fischer_increment: ' + str(fischer_increment))
                            system_voice.say_time_control_fischer(minutes_per_game, fischer_increment)
                    elif message == Event.SHUTDOWN:
                        logging.debug('Announcing SHUTDOWN')
                        system_voice.say_shutdown()
            except queue.Empty:
                pass
            except:
                logging.exception("Unexpected error")

    def system_voice(self):
        """
        Returns a voice object to use for system announcements (settings changes, etc).
        Attempts to return the computer voice first, otherwise returns the user voice.
        """
        if self.computer_chesstalker_voice:
            return self.computer_chesstalker_voice
        else:
            return self.user_chesstalker_voice

    def say_event(self, event):
        self.message_queue.put(event)

    @staticmethod
    def localisations():
        """
        Returns a list of localisations found inside the voices directory.
        Examples:
            en:English
            ru:Russian
        """
        localisations = []
        voice_files = glob.glob(os.path.join(os.path.dirname(__file__), "voices", "*.json"))
        for voice_filepath in voice_files:
            with open(voice_filepath, "r") as fp:
                localisation_json = json.load(fp)
                if localisation_json:
                    localisation_id = localisation_json["identifier"]
                    localisation_language = localisation_json["language"]
                    if localisation_id and localisation_language:
                        localisations.append(localisation_id + ":" + localisation_language)
        return localisations

    @staticmethod
    def voices(localisation):
        """
        Returns a list of voices defined for the given localisation.
        Only returns voices if they are supported on the current platform type (Linux, Darwin).
        """
        voices = []
        try:
            localisation_id = localisation.split(":")[0]
            voice_filepath = os.path.join(os.path.dirname(__file__), "voices", localisation_id + ".json")
            with open(voice_filepath, "r") as fp:
                localisation_json = json.load(fp)
                if localisation_json:
                    voices_json = localisation_json["voices"]
                    for voice_json in voices_json:
                        voice_name = voice_json["name"]
                        voice_platforms = voice_json["platforms"]
                        if voice_name and voice_platforms.count(platform.system()) > 0:
                            voices.append(voice_name)
        except:
            logging.exception("Unexpected error")
        return voices


class ChessTalkerVoice():
    COLOR_BLACK = "b"
    COLOR_WHITE = "w"
    PIECE_PAWN = "P"
    PIECE_ROOK = "R"
    PIECE_KNIGHT = "N"
    PIECE_BISHOP = "B"
    PIECE_QUEEN = "Q"
    PIECE_KING = "K"
    VOCAB_WHITE = "WHITE"
    VOCAB_BLACK = "BLACK"
    VOCAB_KING = "KING"
    VOCAB_QUEEN = "QUEEN"
    VOCAB_BISHOP = "BISHOP"
    VOCAB_KNIGHT = "KNIGHT"
    VOCAB_ROOK = "ROOK"
    VOCAB_PAWN = "PAWN"
    VOCAB_FILE_A = "FILE_A"
    VOCAB_FILE_B = "FILE_B"
    VOCAB_FILE_C = "FILE_C"
    VOCAB_FILE_D = "FILE_D"
    VOCAB_FILE_E = "FILE_E"
    VOCAB_FILE_F = "FILE_F"
    VOCAB_FILE_G = "FILE_G"
    VOCAB_FILE_H = "FILE_H"
    VOCAB_RANK_1 = "RANK_1"
    VOCAB_RANK_2 = "RANK_2"
    VOCAB_RANK_3 = "RANK_3"
    VOCAB_RANK_4 = "RANK_4"
    VOCAB_RANK_5 = "RANK_5"
    VOCAB_RANK_6 = "RANK_6"
    VOCAB_RANK_7 = "RANK_7"
    VOCAB_RANK_8 = "RANK_8"
    VOCAB_CASTLES_KINGSIDE = "CASTLES_KINGSIDE"
    VOCAB_CASTLES_QUEENSIDE = "CASTLES_QUEENSIDE"
    VOCAB_CAPTURES = "CAPTURES"
    VOCAB_CHECK = "CHECK"
    VOCAB_PROMOTION_TO = "PROMOTION_TO"
    VOCAB_RESULT_CHECKMATE = "RESULT_CHECKMATE"
    VOCAB_RESULT_STALEMATE = "RESULT_STALEMATE"
    VOCAB_RESULT_DRAW = "RESULT_DRAW"
    VOCAB_RESULT_TIME_CONTROL = "RESULT_TIME_CONTROL"
    VOCAB_RESULT_INSUFFICIENT_MATERIAL = "RESULT_INSUFFICIENT_MATERIAL"
    VOCAB_RESULT_SEVENTYFIVE_MOVES = "RESULT_SEVENTYFIVE_MOVES"
    VOCAB_RESULT_FIVEFOLD_REPETITION = "RESULT_FIVEFOLD_REPETITION"
    VOCAB_RESULT_WINNER = "RESULT_WINNER"
    VOCAB_RESULT_ABORT = "RESULT_ABORT"
    VOCAB_NEW_GAME = "NEW_GAME"
    VOCAB_LEVEL = "LEVEL"
    VOCAB_OPENING_BOOK = "OPENING_BOOK"
    VOCAB_MODE = "MODE"
    VOCAB_MODE_GAME = "MODE_GAME"
    VOCAB_MODE_ANALYSIS = "MODE_ANALYSIS"
    VOCAB_MODE_KIBITZ = "MODE_KIBITZ"
    VOCAB_MODE_OBSERVE = "MODE_OBSERVE"
    VOCAB_MODE_REMOTE = "MODE_REMOTE"
    VOCAB_MODE_PLAY_BLACK = "MODE_PLAY_BLACK"
    VOCAB_MODE_PLAY_WHITE = "MODE_PLAY_WHITE"
    VOCAB_TIME_CONTROL_FIXED_TIME = "TIME_CONTROL_FIXED_TIME"
    VOCAB_TIME_CONTROL_BLITZ = "TIME_CONTROL_BLITZ"
    VOCAB_TIME_CONTROL_FISCHER = "TIME_CONTROL_FISCHER"
    VOCAB_SHUTDOWN = "SHUTDOWN"

    def __init__(self, localisation_id_voice=None):
        self.localisation_id = None
        self.voice_name = None
        self.voice_description = None
        self.voice_platforms = []
        self.voice_command = None
        self.voice_vocabulary = {}
        # Load voice config from JSON file.
        try:
            (localisation_id, voice) = localisation_id_voice.split(":")
            voice_filepath = os.path.join(os.path.dirname(__file__), "voices", localisation_id + ".json")
            logging.debug("Loading voice file [%s]", voice_filepath)
            with open(voice_filepath, "r") as fp:
                localisation_json = json.load(fp)
                if localisation_json:
                    voices_json = localisation_json["voices"]
                    for voice_json in voices_json:
                        voice_name = voice_json["name"]
                        voice_platforms = voice_json["platforms"]
                        if voice_name and voice_name==voice and voice_platforms.count(platform.system()) > 0:
                            self.localisation_id = localisation_id
                            self.voice_name = voice
                            self.voice_description = voice_json["description"]
                            self.voice_platforms = voice_json["platforms"]
                            self.voice_command = voice_json["command"]
                            self.voice_vocabulary = voice_json["vocabulary"]
        except:
            logging.exception("Unexpected error")

    def vocabulary_color(self, color):
        if color.lower() == ChessTalkerVoice.COLOR_WHITE:
            return self.vocabulary_white()
        else:
            return self.vocabulary_black()

    def vocabulary_piece(self, piece):
        if piece.upper() == ChessTalkerVoice.PIECE_KING:
            return self.vocabulary_king()
        elif piece.upper() == ChessTalkerVoice.PIECE_QUEEN:
            return self.vocabulary_queen()
        elif piece.upper() == ChessTalkerVoice.PIECE_BISHOP:
            return self.vocabulary_bishop()
        elif piece.upper() == ChessTalkerVoice.PIECE_KNIGHT:
            return self.vocabulary_knight()
        elif piece.upper() == ChessTalkerVoice.PIECE_ROOK:
            return self.vocabulary_rook()
        else:
            return self.vocabulary_pawn()

    def vocabulary_white(self):
        return self.voice_vocabulary[ChessTalkerVoice.VOCAB_WHITE]

    def vocabulary_black(self):
        return self.voice_vocabulary[ChessTalkerVoice.VOCAB_BLACK]

    def vocabulary_pawn(self):
        return self.voice_vocabulary[ChessTalkerVoice.VOCAB_PAWN]

    def vocabulary_rook(self):
        return self.voice_vocabulary[ChessTalkerVoice.VOCAB_ROOK]

    def vocabulary_knight(self):
        return self.voice_vocabulary[ChessTalkerVoice.VOCAB_KNIGHT]

    def vocabulary_bishop(self):
        return self.voice_vocabulary[ChessTalkerVoice.VOCAB_BISHOP]

    def vocabulary_queen(self):
        return self.voice_vocabulary[ChessTalkerVoice.VOCAB_QUEEN]

    def vocabulary_king(self):
        return self.voice_vocabulary[ChessTalkerVoice.VOCAB_KING]

    def say_castles_kingside(self, color):
        text = self.voice_vocabulary[ChessTalkerVoice.VOCAB_CASTLES_KINGSIDE].replace("$(COLOR)", self.vocabulary_color(color))
        return self.say_text(text)

    def say_castles_queenside(self, color):
        text = self.voice_vocabulary[ChessTalkerVoice.VOCAB_CASTLES_QUEENSIDE].replace("$(COLOR)", self.vocabulary_color(color))
        return self.say_text(text)

    def say_captures(self, attacking_piece, captured_piece):
        text = self.voice_vocabulary[ChessTalkerVoice.VOCAB_CAPTURES].replace("$(ATTACKING_PIECE)", self.vocabulary_piece(attacking_piece)).replace("$(CAPTURED_PIECE)", self.vocabulary_piece(captured_piece))
        return self.say_text(text)

    def say_check(self):
        text = self.voice_vocabulary[ChessTalkerVoice.VOCAB_CHECK]
        return self.say_text(text)

    def say_promotion(self, piece):
        text = self.voice_vocabulary[ChessTalkerVoice.VOCAB_PROMOTION_TO].replace("$(PIECE)", self.vocabulary_piece(piece))
        return self.say_text(text)

    def say_checkmate(self):
        text = self.voice_vocabulary[ChessTalkerVoice.VOCAB_RESULT_CHECKMATE]
        return self.say_text(text)

    def say_stalemate(self):
        text = self.voice_vocabulary[ChessTalkerVoice.VOCAB_RESULT_STALEMATE]
        return self.say_text(text)

    def say_draw(self):
        text = self.voice_vocabulary[ChessTalkerVoice.VOCAB_RESULT_DRAW]
        return self.say_text(text)

    def say_draw_seventyfive_moves(self):
        self.say_draw()
        text = self.voice_vocabulary[ChessTalkerVoice.VOCAB_RESULT_SEVENTYFIVE_MOVES]
        return self.say_text(text)

    def say_draw_insufficient_material(self):
        self.say_draw()
        text = self.voice_vocabulary[ChessTalkerVoice.VOCAB_RESULT_INSUFFICIENT_MATERIAL]
        return self.say_text(text)

    def say_draw_fivefold_repetition(self):
        self.say_draw()
        text = self.voice_vocabulary[ChessTalkerVoice.VOCAB_RESULT_FIVEFOLD_REPETITION]
        return self.say_text(text)

    def say_winner(self, color):
        text = self.voice_vocabulary[ChessTalkerVoice.VOCAB_RESULT_WINNER].replace("$(COLOR)", self.vocabulary_color(color))
        return self.say_text(text)

    def say_time_control_fixed_time(self, seconds_per_move):
        text = self.voice_vocabulary[ChessTalkerVoice.VOCAB_TIME_CONTROL_FIXED_TIME].replace("$(SECONDS_PER_MOVE)", str(seconds_per_move))
        return self.say_text(text)

    def say_time_control_blitz(self, minutes_per_game):
        text = self.voice_vocabulary[ChessTalkerVoice.VOCAB_TIME_CONTROL_BLITZ].replace("$(MINUTES_PER_GAME)", str(minutes_per_game))
        return self.say_text(text)

    def say_time_control_fischer(self, minutes_per_game, fischer_increment):
        text = self.voice_vocabulary[ChessTalkerVoice.VOCAB_TIME_CONTROL_FISCHER].replace("$(MINUTES_PER_GAME)", str(minutes_per_game)).replace("$(FISCHER_INCREMENT)", str(fischer_increment))
        return self.say_text(text)

    def say_out_of_time(self, color):
        text = self.voice_vocabulary[ChessTalkerVoice.VOCAB_RESULT_TIME_CONTROL].replace("$(COLOR)", self.vocabulary_color(color))
        return self.say_text(text)

    def say_new_game(self):
        """Announce a new game"""
        text = self.voice_vocabulary[ChessTalkerVoice.VOCAB_NEW_GAME]
        return self.say_text(text)

    def say_game_aborted(self):
        """Announce game aborted"""
        text = self.voice_vocabulary[ChessTalkerVoice.VOCAB_RESULT_ABORT]
        return self.say_text(text)

    def say_level(self, level):
        """Announce a level setting, eg. Level 5"""
        text = self.voice_vocabulary[ChessTalkerVoice.VOCAB_LEVEL].replace("$(LEVEL)", str(level))
        return self.say_text(text)

    def say_opening_book(self, book):
        """Announce an opening book setting"""
        text = self.voice_vocabulary[ChessTalkerVoice.VOCAB_OPENING_BOOK].replace("$(BOOK)", book)
        return self.say_text(text)

    def say_mode(self, mode):
        """Announce an mode setting"""
        modeVocab = None
        if mode == Mode.GAME:
            modeVocab = self.voice_vocabulary[ChessTalkerVoice.VOCAB_MODE_GAME]
        elif mode == Mode.ANALYSIS:
            modeVocab = self.voice_vocabulary[ChessTalkerVoice.VOCAB_MODE_ANALYSIS]
        elif mode == Mode.KIBITZ:
            modeVocab = self.voice_vocabulary[ChessTalkerVoice.VOCAB_MODE_KIBITZ]
        elif mode == Mode.OBSERVE:
            modeVocab = self.voice_vocabulary[ChessTalkerVoice.VOCAB_MODE_OBSERVE]
<<<<<<< HEAD
        elif mode == GameMode.PLAY_BLACK:
=======
        elif mode == Mode.REMOTE:
            modeVocab = self.voice_vocabulary[ChessTalkerVoice.VOCAB_MODE_REMOTE]
        elif mode == Mode.PLAY_BLACK:
>>>>>>> f2e0ceb7
            modeVocab = self.voice_vocabulary[ChessTalkerVoice.VOCAB_MODE_PLAY_BLACK]
        elif mode == GameMode.PLAY_WHITE:
            modeVocab = self.voice_vocabulary[ChessTalkerVoice.VOCAB_MODE_PLAY_WHITE]

        if modeVocab:
            text = self.voice_vocabulary[ChessTalkerVoice.VOCAB_MODE].replace("$(MODE)", modeVocab)
            return self.say_text(text)

        return None

    def say_shutdown(self):
        """Announce system shutdown"""
        text = self.voice_vocabulary[ChessTalkerVoice.VOCAB_SHUTDOWN]
        return self.say_text(text)

    def say_position(self, position):
        """Say a square position, eg. a3"""
        # logging.debug("Saying position [%s]", position)
        if len(position) == 2:
            pos_file = position[0].lower()
            pos_rank = position[1]
            if pos_file >= "a" and pos_file <= "h" and pos_rank >= "1" and pos_rank <= "8":
                text = ""
                if pos_file == "a":
                    text = text + self.voice_vocabulary[ChessTalkerVoice.VOCAB_FILE_A]
                if pos_file == "b":
                    text = text + self.voice_vocabulary[ChessTalkerVoice.VOCAB_FILE_B]
                if pos_file == "c":
                    text = text + self.voice_vocabulary[ChessTalkerVoice.VOCAB_FILE_C]
                if pos_file == "d":
                    text = text + self.voice_vocabulary[ChessTalkerVoice.VOCAB_FILE_D]
                if pos_file == "e":
                    text = text + self.voice_vocabulary[ChessTalkerVoice.VOCAB_FILE_E]
                if pos_file == "f":
                    text = text + self.voice_vocabulary[ChessTalkerVoice.VOCAB_FILE_F]
                if pos_file == "g":
                    text = text + self.voice_vocabulary[ChessTalkerVoice.VOCAB_FILE_G]
                if pos_file == "h":
                    text = text + self.voice_vocabulary[ChessTalkerVoice.VOCAB_FILE_H]
                if pos_rank == "1":
                    text = text + self.voice_vocabulary[ChessTalkerVoice.VOCAB_RANK_1]
                if pos_rank == "2":
                    text = text + self.voice_vocabulary[ChessTalkerVoice.VOCAB_RANK_2]
                if pos_rank == "3":
                    text = text + self.voice_vocabulary[ChessTalkerVoice.VOCAB_RANK_3]
                if pos_rank == "4":
                    text = text + self.voice_vocabulary[ChessTalkerVoice.VOCAB_RANK_4]
                if pos_rank == "5":
                    text = text + self.voice_vocabulary[ChessTalkerVoice.VOCAB_RANK_5]
                if pos_rank == "6":
                    text = text + self.voice_vocabulary[ChessTalkerVoice.VOCAB_RANK_6]
                if pos_rank == "7":
                    text = text + self.voice_vocabulary[ChessTalkerVoice.VOCAB_RANK_7]
                if pos_rank == "8":
                    text = text + self.voice_vocabulary[ChessTalkerVoice.VOCAB_RANK_8]
                return self.say_text(text)
        return -1  # Error - Unrecognised board position

    def say_text(self, text):
        """Feed the given text as-is into the TTS engine"""
        cmd = self.voice_command.replace("$(TEXT)", "\"" + text + "\"")
        # print("cmd=[" + cmd + "]")
        return subprocess.call(cmd, shell=True)

    def say_move(self, move, game):
        """
        Takes a chess.Move instance and a chess.BitBoard instance and speaks the move.
        """
        moveText = move.uci()
        from_square = moveText[0:2]
        to_square = moveText[2:4]
        logging.debug("say_move: Saying move [%s]", moveText)

        # Game board is currently in the POST-move state - get anything we need from this state before we look at the previous state.
        is_check = game.is_check()
        is_checkmate = game.is_checkmate()
        is_stalemate = game.is_stalemate()
        is_game_over = game.is_game_over()
        is_insufficient_material = game.is_insufficient_material()
        is_seventyfive_moves = game.is_seventyfive_moves()
        is_fivefold_repetition = game.is_fivefold_repetition()
        # logging.debug("say_move: POST-move game state: %s", str(game))
        # Pop to the previous game state, so we can determine the pieces on the from/to squares.
        game.pop()
        color_moved = ChessTalkerVoice.COLOR_WHITE if game.turn == chess.WHITE else ChessTalkerVoice.COLOR_BLACK
        moveTextSAN = game.san(move)
        # logging.debug("say_move: PRE-move game state: %s", str(game))
        # Find the Piece on the from-square.
        from_square_idx = chess.SQUARE_NAMES.index(from_square)
        from_square_piece = game.piece_at(from_square_idx)
        # Find the Piece on the to-square (if any).
        to_square_idx = chess.SQUARE_NAMES.index(to_square)
        to_square_piece = game.piece_at(to_square_idx)

        if moveTextSAN.startswith("O-O-O"):
            self.say_castles_queenside(color_moved)
        elif moveTextSAN.startswith("O-O"):
            self.say_castles_kingside(color_moved)
        else:
            if from_square_piece and to_square_piece:
                # Announce capture.
                self.say_captures(str(from_square_piece), str(to_square_piece))
            else:
                # Announce piece moved.
                self.say_text(self.vocabulary_piece(str(from_square_piece)))
            # Announce the move itself.
            self.say_position(from_square)
            self.say_position(to_square)
            # Announce promotion if necessary.
            if move.promotion:
                self.say_promotion(moveText[4])

        if is_game_over:
            if is_checkmate:
                self.say_checkmate()
                self.say_winner(color_moved)
            elif is_stalemate:
                self.say_stalemate()
            else:
                if is_seventyfive_moves:
                    self.say_draw_seventyfive_moves()
                elif is_insufficient_material:
                    self.say_draw_insufficient_material()
                elif is_fivefold_repetition:
                    self.say_draw_fivefold_repetition()
                else:
                    self.say_draw()
        elif is_check:
            # Announce check if necessary.
            self.say_check()


def usage():
    print("python __init__.py [--localisations] [--voices] [--test]")
    print("    --localisations     Display a list of all localisations available")
    print("    --voices            Display a list of all voices available for the current platform")
    print("    --test              Test the chess vocabulary of all voices available for the current platform")


if __name__ == "__main__":
    if len(sys.argv) == 2:
        if sys.argv[1] == "--test":
            # Test all voices in all 'voices/*.json' config files.
            localisations = ChessTalker.localisations()
            for localisation in localisations:
                localisation_id = localisation.split(":")[0]
                print("Testing localisation: " + localisation)
                voices = ChessTalker.voices(localisation_id)
                for voice in voices:
                    print("    Testing voice: " + voice)
                    # Create a ChessTalkerVoice instance and test all vocabulary.
                    chesstalker = ChessTalkerVoice(localisation_id + ":" + voice)
                    chesstalker.say_text("Hello chess-lovers")
                    chesstalker.say_position("a1")
                    chesstalker.say_position("b2")
                    chesstalker.say_position("c3")
                    chesstalker.say_position("d4")
                    chesstalker.say_position("e5")
                    chesstalker.say_position("f6")
                    chesstalker.say_position("g7")
                    chesstalker.say_position("h8")
                    chesstalker.say_new_game()
                    chesstalker.say_castles_kingside(ChessTalkerVoice.COLOR_WHITE)
                    chesstalker.say_castles_kingside(ChessTalkerVoice.COLOR_BLACK)
                    chesstalker.say_castles_queenside(ChessTalkerVoice.COLOR_WHITE)
                    chesstalker.say_castles_queenside(ChessTalkerVoice.COLOR_BLACK)
                    chesstalker.say_captures(ChessTalkerVoice.PIECE_QUEEN, ChessTalkerVoice.PIECE_KNIGHT)
                    chesstalker.say_captures(ChessTalkerVoice.PIECE_KING, ChessTalkerVoice.PIECE_PAWN)
                    chesstalker.say_check()
                    chesstalker.say_promotion(ChessTalkerVoice.PIECE_ROOK)
                    chesstalker.say_promotion(ChessTalkerVoice.PIECE_KNIGHT)
                    chesstalker.say_promotion(ChessTalkerVoice.PIECE_BISHOP)
                    chesstalker.say_promotion(ChessTalkerVoice.PIECE_QUEEN)
                    chesstalker.say_checkmate()
                    chesstalker.say_stalemate()
                    chesstalker.say_draw()
                    chesstalker.say_draw_fivefold_repetition()
                    chesstalker.say_draw_insufficient_material()
                    chesstalker.say_draw_seventyfive_moves()
                    chesstalker.say_level(0)
                    chesstalker.say_level(1)
                    chesstalker.say_level(2)
                    chesstalker.say_level(3)
                    chesstalker.say_level(4)
                    chesstalker.say_level(5)
                    chesstalker.say_level(6)
                    chesstalker.say_level(7)
                    chesstalker.say_level(8)
                    chesstalker.say_level(9)
                    chesstalker.say_level(10)
                    chesstalker.say_level(11)
                    chesstalker.say_level(12)
                    chesstalker.say_level(13)
                    chesstalker.say_level(14)
                    chesstalker.say_level(15)
                    chesstalker.say_level(16)
                    chesstalker.say_level(17)
                    chesstalker.say_level(18)
                    chesstalker.say_level(19)
                    chesstalker.say_level(20)
                    chesstalker.say_opening_book("fun")
                    chesstalker.say_opening_book("anand")
                    chesstalker.say_mode(Mode.GAME)
                    chesstalker.say_mode(Mode.ANALYSIS)
                    chesstalker.say_mode(Mode.OBSERVE)
                    chesstalker.say_mode(Mode.REMOTE)
                    chesstalker.say_mode(Mode.KIBITZ)
                    chesstalker.say_mode(GameMode.PLAY_WHITE)
                    chesstalker.say_mode(GameMode.PLAY_BLACK)
                    chesstalker.say_time_control_fixed_time(1)
                    chesstalker.say_time_control_fixed_time(3)
                    chesstalker.say_time_control_blitz(1)
                    chesstalker.say_time_control_blitz(3)
                    chesstalker.say_time_control_fischer(1, 1)
                    chesstalker.say_time_control_fischer(3, 1)
                    chesstalker.say_game_aborted()
                    chesstalker.say_out_of_time(ChessTalkerVoice.COLOR_BLACK)
                    chesstalker.say_out_of_time(ChessTalkerVoice.COLOR_WHITE)
                    chesstalker.say_shutdown()
        elif sys.argv[1] == "--localisations":
            # List all localisations found in the voices directory.
            print("Showing available localisations")
            localisations = ChessTalker.localisations()
            for localisation in localisations:
                print(localisation)
        elif sys.argv[1] == "--voices":
            # List voices for each localisation, and the platforms supported.
            print("Showing available voices for platform: " + platform.system())
            localisations = ChessTalker.localisations()
            for localisation in localisations:
                (localisation_id, localisation_language) = localisation.split(":")
                voices = ChessTalker.voices(localisation_id)
                for voice in voices:
                    print(localisation_id + ":" + voice)
        else:
            print("Error: Unrecognised option!")
            usage()
    else:
        usage()<|MERGE_RESOLUTION|>--- conflicted
+++ resolved
@@ -430,13 +430,9 @@
             modeVocab = self.voice_vocabulary[ChessTalkerVoice.VOCAB_MODE_KIBITZ]
         elif mode == Mode.OBSERVE:
             modeVocab = self.voice_vocabulary[ChessTalkerVoice.VOCAB_MODE_OBSERVE]
-<<<<<<< HEAD
-        elif mode == GameMode.PLAY_BLACK:
-=======
         elif mode == Mode.REMOTE:
             modeVocab = self.voice_vocabulary[ChessTalkerVoice.VOCAB_MODE_REMOTE]
-        elif mode == Mode.PLAY_BLACK:
->>>>>>> f2e0ceb7
+        elif mode == GameMode.PLAY_BLACK:
             modeVocab = self.voice_vocabulary[ChessTalkerVoice.VOCAB_MODE_PLAY_BLACK]
         elif mode == GameMode.PLAY_WHITE:
             modeVocab = self.voice_vocabulary[ChessTalkerVoice.VOCAB_MODE_PLAY_WHITE]
