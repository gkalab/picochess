# Copyright (C) 2013-2016 Jean-Francois Romang (jromang@posteo.de)
#                         Shivkumar Shivaji ()
#                         Jürgen Précour (LocutusOfPenguin@posteo.de)
#
# This program is free software: you can redistribute it and/or modify
# it under the terms of the GNU General Public License as published by
# the Free Software Foundation, either version 3 of the License, or
# (at your option) any later version.
#
# This program is distributed in the hope that it will be useful,
# but WITHOUT ANY WARRANTY; without even the implied warranty of
# MERCHANTABILITY or FITNESS FOR A PARTICULAR PURPOSE. See the
# GNU General Public License for more details.
#
# You should have received a copy of the GNU General Public License
# along with this program. If not, see <http://www.gnu.org/licenses/>.

from chess import Board
from dgtiface import DgtIface
from utilities import *
from threading import Lock


class DgtHw(DgtIface):
    def __init__(self, dgttranslate, dgtboard):
        super(DgtHw, self).__init__(dgttranslate, dgtboard)

        self.lib_lock = Lock()
        self.dgtboard.run()

    def _display_on_dgt_xl(self, text, beep=False, left_dots=ClockDots.NONE, right_dots=ClockDots.NONE):
        if not self.clock_found:  # This can only happen on the XL function
            logging.debug('[ser] clock (still) not found. Ignore [%s]', text)
            self.dgtboard.startup_serial_clock()
            return
        text = text.ljust(6)
        if len(text) > 6:
            logging.warning('[ser] clock message too long [%s]', text)
        logging.debug(text)
        with self.lib_lock:
            res = self.dgtboard.set_text_xl(text, 0x03 if beep else 0x00, left_dots, right_dots)
            if not res:
                logging.warning('Finally failed %i', res)

    def _display_on_dgt_3000(self, text, beep=False, left_dots=ClockDots.NONE, right_dots=ClockDots.NONE):
        text = text.ljust(8)
        if len(text) > 8:
            logging.warning('[ser] clock message too long [%s]', text)
        logging.debug(text)
        text = bytes(text, 'utf-8')
        with self.lib_lock:
            res = self.dgtboard.set_text_3k(text, 0x03 if beep else 0x00, left_dots, right_dots)
            if not res:
                logging.warning('Finally failed %i', res)

    def display_text_on_clock(self, message):
        if 'ser' not in message.devs:
            return
        display_m = self.enable_dgt_3000 and not self.dgtboard.enable_revelation_leds
        text = message.m if display_m else message.s

        if text is None:
            text = message.l if display_m else message.m
        left_dots = message.ld if hasattr(message, 'ld') else ClockDots.NONE
        right_dots = message.rd if hasattr(message, 'rd') else ClockDots.NONE

        if display_m:
            self._display_on_dgt_3000(text, message.beep, left_dots, right_dots)
        else:
            self._display_on_dgt_xl(text, message.beep, left_dots, right_dots)

    def display_move_on_clock(self, message):
        left_dots = message.ld if hasattr(message, 'ld') else ClockDots.NONE
        right_dots = message.rd if hasattr(message, 'rd') else ClockDots.NONE
        display_m = self.enable_dgt_3000 and not self.dgtboard.enable_revelation_leds
        if display_m:
            bit_board = Board(message.fen)
            move_text = bit_board.san(message.move)
            if message.side == ClockSide.RIGHT:
                move_text = move_text.rjust(8)
            text = self.dgttranslate.move(move_text)
            self._display_on_dgt_3000(text, message.beep, left_dots, right_dots)
        else:
            move_text = message.move.uci()
            if message.side == ClockSide.RIGHT:
                move_text = move_text.rjust(6)
            self._display_on_dgt_xl(move_text, message.beep, left_dots, right_dots)

    def display_time_on_clock(self, force=False):
        if self.clock_running or force:
<<<<<<< HEAD
            self.lib.end_text()
=======
            with self.lib_lock:
                self.dgtboard.end_text()
>>>>>>> e71f3d8d
        else:
            logging.debug('[ser] clock isnt running - no need for endText')

    def light_squares_revelation_board(self, uci_move):
        if self.dgtboard.enable_revelation_leds:
            logging.debug("REV2 lights on move {}".format(uci_move))
            fr = (8 - int(uci_move[1])) * 8 + ord(uci_move[0]) - ord('a')
            to = (8 - int(uci_move[3])) * 8 + ord(uci_move[2]) - ord('a')
            self.dgtboard.write([DgtCmd.DGT_SET_LEDS, 0x04, 0x01, fr, to, DgtClk.DGT_CMD_CLOCK_END_MESSAGE])

    def clear_light_revelation_board(self):
        if self.dgtboard.enable_revelation_leds:
            logging.debug('REV2 lights turned off')
            self.dgtboard.write([DgtCmd.DGT_SET_LEDS, 0x04, 0x00, 0, 63, DgtClk.DGT_CMD_CLOCK_END_MESSAGE])

    def stop_clock(self):
        self._resume_clock(ClockSide.NONE)

    def _resume_clock(self, side):
        l_hms = self.time_left
        r_hms = self.time_right
        if l_hms is None or r_hms is None:
            logging.debug('time values not set - abort function')
            return

        lr = rr = 0
        if side == ClockSide.LEFT:
            lr = 1
        if side == ClockSide.RIGHT:
            rr = 1
        with self.lib_lock:
            res = self.dgtboard.set_and_run(lr, l_hms[0], l_hms[1], l_hms[2], rr, r_hms[0], r_hms[1], r_hms[2])
            if not res:
                logging.warning('Finally failed %i', res)
            else:
                self.clock_running = (side != ClockSide.NONE)
            # this is needed for some(!) clocks
            self.dgtboard.end_text()

    def start_clock(self, time_left, time_right, side):
        self.time_left = hours_minutes_seconds(time_left)
        self.time_right = hours_minutes_seconds(time_right)
        self._resume_clock(side)<|MERGE_RESOLUTION|>--- conflicted
+++ resolved
@@ -88,12 +88,8 @@
 
     def display_time_on_clock(self, force=False):
         if self.clock_running or force:
-<<<<<<< HEAD
-            self.lib.end_text()
-=======
             with self.lib_lock:
                 self.dgtboard.end_text()
->>>>>>> e71f3d8d
         else:
             logging.debug('[ser] clock isnt running - no need for endText')
 
